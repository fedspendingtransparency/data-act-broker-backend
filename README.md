# The DATA Act Broker Repository

The DATA Act Broker repository is the API, which communicates to the web front end. The repository has two major directories: scripts and handlers.

```
dataactbroker/
├── scripts/        (Install and setup scripts)
└── handlers/       (Route handlers)
```

<<<<<<< HEAD
## Scripts
=======
##Scripts
>>>>>>> 2f3077ff
The `/dataactbroker/scripts` folder contains the install scripts needed to setup the Broker for a local install.  `configure.py` creates the various JSON files needed for running the Broker. The following JSON files are created during
the install process : `manager.json` and `web_api_configuration.json`. The `configure.py` script is called
by the `initialize` script. The script however, can be called by itself to setup the JSON.

```bash

sudo python configure.py

```

`manager.json` contains the web URL where the DATA Act validator exists. It has the following format.

```json
{
  "url":"http://server_url.com:5000"
}
```

`web_api_configurations.json` contains data used by the Data Broker Flask application for setting ports and debug options. It has the following format:

```json
{
  "rest_trace": false,
  "server_debug": false,
  "origins": "*",
  "port": 5000,
  "local_dynamo": false,
  "dynamo_port": 5000,
  "create_credentials": true,
  "local" : false,
  "local_folder": ""
}
```

 The following table describes each setting in the configurations file:

| Setting  | Value |
| ------------- | ------------- |
| rest_trace  | Provides debug output to rest responses   |
| server_debug  | Turns on debug mode for the Flask server  |
| origins  | The URL that cross-origin HTTP requests are enabled on |
| local_dynamo  | Sets if the dynamo database is on the localhost or AWS|
| dynamo_port  | The port used for the dynamo database|
| create_credentials  | Turns on the ability to create temporarily AWS credentials|
| frontend_url  | The URL for the React front end|
| security_key  | The key used to make hashes by the application|
| system_email  | The from email address  used by the system for automated emails|
| local | If a local install is being used |
|local_folder| the path for system created files for local installs only|

The `initialize` script provides users with these choices during the install process. See the [Broker Install Guide](#install-guide) for more information.

##Handlers
The `dataactbroker\handlers` folder contains the logic to handle requests that are dispatched from the `loginRoutes.py` and `fileRoutes.py` files. Routes defined in these files may include the `@permissions_check` tag to the route definition. This tag adds a wrapper that checks if there exists a session for the current user and if the user is logged in. If user is not logged in to the system, a 401 HTTP error will be returned. This tag is defined in `dataactbroker/permissions.py`. Cookies are used to keep track of sessions for the end user. Only a UUID is stored in the cookie.

`AccountHandler.py` contains the functions to check logins and to log users out.

`FileHandler.py` contains functions for managing user file interaction. It creates all of the jobs that are part of the user submission and has query methods to get the status of a submission. In addition, this class creates downloadable links to error reports created by the DATA Act Validator.

In addition to these helper objects, the following sub classes also exist within the directory: `UserHandler`, `JobHandler`, and `ErrorHandler`. These classes extend the database connection objects that are located in the Core Repository. Extra query methods exist in these classes that are used exclusively by the Broker API.


# AWS Setup
In order to use the DATA Act Broker, additional AWS permissions and configurations are
required in addition to those listed in the [DATA ACT Core README](https://github.com/fedspendingtransparency/data-act-core/blob/development/README.md).

## DynamoDB
The DATA Act Broker uses AWS DynamoDB for session handling. This provides a fast and reliable methodology to check sessions in the cloud. Users can easily bounce between servers with no impact to their session.

The install script seen in the [Broker Install Guide](#install-guide) provides an option to create the database automatically. This, however, assumes the user has the proper AWS Credentials to perform the operation. If you wish to create the database manually, it needs to be set up to have the following attributes:

| Setting  | Value | Type|
| ------------- | ------------- |-------------|
| Table Name | BrokerSession | N/A |
| Primary index  |  uid  | hashkey |
| Secondary Index | expiration-index | number |

### Role Permissions
The EC2 instance running the broker should be granted read/write permissions to DynamoDB. The following JSON can be added to the role to grant this access:

```json
{
  "Version": "2012-10-17",
  "Statement": [
    {
      "Action": [
        "dynamodb:*"
      ],
      "Effect": "Allow",
      "Resource": "arn:aws:dynamodb:REGION:ACCOUNT_ID:table/BrokerSession"
    }
  ]
}
```
The `REGION` should be replaced with region of the AWS account and the `ACCOUNT_ID` should be replaced with the AWS account ID.

### Local Version

It is possible to set up DynamoDB locally. This requires Java JDK 6 or higher to be installed, which can be done using the following command on Red Hat based systems:

```bash
$ su -c "yum install java-1.7.0-openjdk"
```

For Ubuntu based systems the `apt-get` can be used instead

```bash
sudo apt-get install default-jre
```

Once Java is installed, you can download the local DynamoDB [here](http://dynamodb-local.s3-website-us-west-2.amazonaws.com/dynamodb_local_latest.zip). Instructions to launch the local version one downloaded can be found in [AWS's User Guide](http://docs.aws.amazon.com/amazondynamodb/latest/developerguide/Tools.DynamoDBLocal.html) along with the various options. Note that a local version of DynamoDB is **not** recommend for production.


## Assuming Roles
The DATA Act Broker uses the Assume Role method to create temporarily AWS credentials for the web front end. To be able to run the Broker locally, the user must be added to the Trust section of the S3 uploading role. Without adding this relationship, the Assume Role method call will fail. The following example shows what the JSON Trust Relationship should look like:

```json
{
  "Version": "2012-10-17",
  "Statement": [
    {
      "Effect": "Allow",
      "Principal": {
        "AWS": [
          "arn:aws:iam::NUMBER:role/ec2rolename",
          "arn:aws:iam::NUMBER:user/user1",
          "arn:aws:iam::NUMBER:user/user2"
        ],
        "Service": "ec2.amazonaws.com"
      },
      "Action": "sts:AssumeRole"
    }
  ]
}

```
`NUMBER` in the JSON above is your AWS account number. Each user and role must be stated. This example grants the role `ec2rolename`, as well as the users `user1` and `user2`.

# DATA Act Broker Route Documentation

## Status Codes
In general, status codes returned are as follows:

* 200 if successful
* 400 if the request is malformed
* 401 if the username or password are incorrect, or the session has expired
* 500 for server-side errors

## GET "/"
This route confirms that the broker is running

Example input:

None

Example output:

"Broker is running"

##User Routes

#### POST "/v1/login/"
This route checks the username and password against a credentials file.  Accepts input as json or form-urlencoded, with keys "username" and "password".  

Example input:

```json
{
    "username": "user",
    "password": "pass"
}
```

Example output:

```json
{
    "message": "Login successful",
    "user_id": 42,
    "name": "John",
    "title":"Developer",
    "agency": "Department of Labor",
    "permissions" : [0,1]
}
```

#### POST "/v1/logout/"
Logs the current user out, only the login route will be accessible until the next login.  If not logged in, just stays logged out. Returns 200 in both cases.

Example input:

None

Example output:

```json
{
    "message": "Logout successful"
}
```

#### GET "/v1/session/"
Checks that the session is still valid. Returns 200, and JSON with key "status" containing True if the session exists, and False if it doesn't.

Example input:

None

Example output:

```json
{
    "status": "True"
}
```

#### GET "/v1/current_user/"
Gets the information of the current that is login to the system.

Example input:

None

Example output:

```json
{
    "user_id": 42,
    "name": "John",
    "title":"Developer",
    "agency": "Department of Labor",
    "permissions" : [0,1]
}
```

Permissions for the DATA Act Broker are list based. Each integer in the list corresponds with a permission.


| Permission Type  | Value |
| ------------- |-------------|
|User| 0|
|Admin  |1|


#### POST "/v1/register/"
Registers a user with a confirmed email.  A call to this route should have JSON or form-urlencoded with keys "email", "name", "agency", "title", and "password".  If email does not match an email that has been confirmed, a 400 will be returned.  This route can only be called after the `confirm_email_token` route. After a successful submission this route will require
`confirm_email_token` to be called again.


Example input:

```json
{
   "email":"user@agency.gov",
   "name":"user",
   "agency":"Data Act Agency",
   "title":"User Title",
   "password":"pass"
}
```

Example output:

```json
{
  "message":"Registration successful"
}
```

#### POST "/v1/change_status/"
Changes a user's status, used to approve or deny users.  This route requires an admin user to be logged in.  A call to this route should have JSON or form-urlencoded with keys "uid" and "new_status".  For typical usage, "new_status" should be either "approved" or "denied".

Example input:

```json
{
   "uid":"1234",
   "new_status":"approved"
}
```

Example output:

```json
{
  "message":"Status change successful"
}
```

#### POST "/v1/confirm_email/"
Create a new user and sends a confirmation email to their email address.  A call to this route should have JSON or form-urlencoded with key "email".

Example input:

```json
{
   "email":"user@agency.gov"
}
```

Example output:

```json
{
  "message":"Email Sent"
}
```

#### POST "/v1/confirm_email_token/"
Checks the token sent by email.  If successful, updates the user to email_confirmed.  A call to this route should have JSON or form-urlencoded with key "token". If the token is invalid a failure message is returned along with the error code. The email address will also be returned upon success.

Example input:

```json
{
   "token":"longRandomString"
}
```

Success Example output:

```json
{
  "errorCode":0,
  "message":"success",
  "email" : "emailAddress@email.com"
}
```

Failure Example output:

```json
{
  "errorCode":3,
  "message":"Link already used"
}
```

The following is a table with all of the messages and error code  

| ErrorCode  | Value |Message |
| ------------- |-------------|------------- |
|INVALID_LINK | 1| Invalid Link|
| LINK_EXPIRED   |2| Link Expired|
| LINK_ALREADY_USED  |3|Link already used|
| LINK_VALID   |0|success|






#### POST "/v1/confirm_password_token/"
Checks the token sent by email for password reset. A call to this route should have JSON or form-urlencoded with key "token". If the token is invalid a failure message is returned along with the error code. The email address will also be returned upon success.

Example input:

```json
{
   "token":"longRandomString"
}
```

Success Example output:

```json
{
  "errorCode":0,
  "message":"success",
  "email" : "emailAddress@email.com"
}
```

Failure Example output:

```json
{
  "errorCode":3,
  "message":"Link already used"
}
```

The following is a table with all of the messages and error code  

| ErrorCode  | Value |Message |
| ------------- |-------------|------------- |
|INVALID_LINK | 1| Invalid Link|
| LINK_EXPIRED   |2| Link Expired|
| LINK_ALREADY_USED  |3|Link already used|
| LINK_VALID   |0|success|




#### POST "/v1/list_users_with_status/"
List all users with specified status, typically used to review users that have applied for an account.  Requires an admin login.  A call to this route should have JSON or form-urlencoded with key "status".

Example input:

```json
{
   "status":"awaiting_approval"
}
```

Example output:

```json
{
  "users":[{"uid":1,"name":"user","email":"agency@user.gov","title":"User Title","agency":"Data Act Agency"},{"uid":2,"name":"user2","email":"","title":"","agency":""}]
}
```

#### GET "/v1/list_submissions/"
List all submissions by currently logged in user.

Example input:

None

Example output:

```json
{
  "submission_id_list":[1,2,3]
}
```

#### POST "/v1/set_password/"
Change specified user's password to new value.  User must have confirmed the token they received in same session to use this route.  A call to this route should have JSON or form-urlencoded with keys "uid" and "password".

Example input:

```json
{
   "token":"longRandomString"
}
```

Example output:

```json
{
  "message":"Password successfully changed"
}
```

#### POST "/v1/reset_password/"
Remove current password and send password with token for reset.  A call to this route should have JSON or form-urlencoded with key "email".

Example input:

```json
{
   "email":"user@agency.gov"
}
```

Example output:

```json
{
  "message":"Password reset"
}
```


## File Routes
<<<<<<< HEAD
=======

#### GET "/"
This route confirms that the broker is running

Example input: None
Example output: "Broker is running"

#### GET "/<filename>"
This path will return files located in the local folder. This path is only accessible for local installs due
to security reasons.

Example Route `/Users/serverdata/test.csv`  for example will return the `test.csv` if the local folder points
to `/Users/serverdata`.

#### POST "/v1/local_upload/"
Input for this route should be a post form with the key of `file` where the uploaded file is located. This route **only** will
return a success for local installs for security reasons. Upon successful upload, file path will be returned.

Example Output:
```json    
{
   "path": "/User/localuser/server/1234_filename.csv"
}
```
>>>>>>> 2f3077ff

#### POST "/v1/submit_files/"
This route is used to retrieve S3 URLs to upload files. Data should be either JSON or form-urlencoded with keys: ["appropriations", "award\_financial", "award", "program\_activity"], each with a filename as a value.

This route will also add jobs to the job tracker DB and return conflict free S3 URLs for uploading. Each key put in the request comes back with an url_key containing the S3 URL and a key\_id containing the job id. A returning submission\_id will also exist which acts as identifier for the submission.

A credentials object is also part of the returning request. This object provides temporarily access to upload S3 Files using an AWS SDK. It contains the following: SecretAccessKey, SessionToken, Expiration, and AccessKeyId.
It is important to note that the role used to create the credentials should be limited to just S3 access.

When upload is complete, the finalize\_submission route should be called with the job\_id.

Example input:

```json
{
  "appropriations":"appropriations.csv",
  "award_financial":"award_financial.csv",
  "award":"award.csv",
  "program_activity":"program_activity.csv"

}
```

Example output:

```json    
{
  "submission_id": 12345,

  "bucket_name": "S3-bucket",

  "award_id": 100,
  "award_key": "2/1453474323_awards.csv",

  "appropriations_id": 101,
  "appropriations_key": "2/1453474324_appropriations.csv",

  "award_financial_id": 102,
  "award_financial_key": "2/1453474327_award_financial.csv",

  "program_activity_id": 103,
  "program_activity_key": "2/1453474333_program_activity.csv",

  "credentials": {
    "SecretAccessKey": "ABCDEFG",
    "SessionToken": "ABCDEFG",
    "Expiration": "2016-01-22T15:25:23Z",
    "AccessKeyId": "ABCDEFG"
  }
}
```

#### POST "/v1/finalize_job/"
A call to this route should have JSON or form-urlencoded with a key of "upload\_id" and value of the job id received from the submit_files route. This will change the status of the upload job to finished so that dependent jobs can be started.

Example input:

```json
{
  "upload_id":3011
}  
```

Example output:

```json
{
  "success": true
}
```
#### POST "/v1/submission\_error_reports/"
A call to this route should have JSON or form-urlencoded with a key of "submission\_id" and value of the submission id received from the submit\_files route.  The response object will be JSON with keys of "job\_X\_error\_url" for each job X that is part of the submission, and the value will be the signed URL of the error report on S3. Note that for failed jobs (i.e. file-level errors), no error reports will be created.

Example input:

```json
{
   "submission_id":1610
}
```

Example output:

```json
{
  "job_3012_error_url": "https...",
  "job_3006_error_url": "https...",
  "job_3010_error_url": "https...",
  "job_3008_error_url": "https..."
}
```

#### POST "/v1/check_status/"
A call to this route will provide status information on all jobs associated with the specified submission.  The request should have JSON or form-urlencoded with a key "submission\_id".  The response will contain a key for each job ID, with values containing dictionaries which detail the status of that job (with keys "status", "job\_type", and "file\_type").  

Example input:

```json
{
  "submission_id":1610
}
```

Example output:  

```json
{  
  "3005": {
    "status": "running",
    "file_type": "appropriations",
    "job_type": "file_upload"
  },  
  "3006": {
    "status": "waiting",
    "file_type": "appropriations",
    "job_type": "csv_record_validation"
  },      
}
```



#### Test Cases
Before running test cases, start the Flask app by running `python app.py` in the `dataactbroker` folder. Alternatively, if using `pip install`, you can uses the server start command `sudo webbroker -s`. The current test suite for the validator may then be run by navigating to the `datatactbroker/tests` folder and running `python runTests.py`.

To generate a test coverage report from the command line:

1. Make sure you're in the main project folder (`data-act-broker`).
2. Run the tests using the `coverage` command: `coverage run tests/runTests.py`.
3. After the tests are done running, view the coverage report by typing `coverage report`. To exclude third-party libraries from the report, you can tell it to ignore the `site-packages` folder: `coverage report --omit=*/site-packages*`.

# Install Guide

## Requirements

DATA Act Broker is currently being built with Python 2.7. Before installing the Broker, please install the Data Act Core by following the [Data Act Core Installation Guide](https://github.com/fedspendingtransparency/data-act-core/blob/configuration/README.md).

## Install dependencies

### Python 2.7, `pip`, and AWS CLI Tools

Instructions for installing all three of these tools on your system can be found [here](https://docs.aws.amazon.com/cli/latest/userguide/installing.html#install-with-pip).

### Homebrew (Mac OS X)

We recommend using [homebrew](http://brew.sh) to install PostgreSQL for development on Mac OS X.

### PostgreSQL

[PostgreSQL](https://en.wikipedia.org/wiki/PostgreSQL) is an object-relational database management system (ORDBMS) with an emphasis on extensibility and standards-compliance, and is our database of choice for performing validations.

```bash
# Ubuntu/Linux 64-bit
$ sudo apt-get install postgresql postgresql-contrib

# Mac OS X
$ brew install postgresql
```

Upon install, follow the provided instructions to start postgres locally.

## Installing the Broker

Install the Broker and its dependencies with 'pip':

```bash
$ sudo pip install --process-dependency-links git+git://github.com/fedspendingtransparency/data-act-broker.git@configuration_feature
```

Note: we recommend [virtualenv](https://virtualenv.readthedocs.org/en/latest/installation.html) and [virtualenvwrapper](https://virtualenvwrapper.readthedocs.org/en/latest/install.html) to manage Python environments.

#### AWS CLI tools

Then, configure AWS using the CLI tools you installed earlier:

```bash
$ aws configure
// Enter your Access Key ID, Secret Access Key and region
```

#### Broker Configuration

Initialize the Broker and follow the prompted steps:

```bash
$ sudo webbroker –i
```

This command will let you setup the following:
- S3 configuration
- Database connection configuration
- Configure the Broker API
- Creates all database tables needed by the Broker

The following table below show the prompts created by the setup and there usage

| Prompt  | Value |
| ------------- | ------------- |
| Enter broker API port  | integer value, port 80 or 443 for http or https  |
| Would you like to enable server side debugging  | yes or no, turns on debug mode for the server. This should **not** be used in production.|
| Would you like to enable debug traces on REST requests  |yes or no, enables returning server error messages in the rest request. This should **not** be enabled in production|
| Would you like to use a local dynamo database  | yes or no, enables use of local dynamo database. This should be yes only if you do not have access to an AWS account.|
|Enter the port for the local dynamo database|integer, port 8000 is used by default. This prompt only appears when a local dynamo database is selected.|
| Enter the allowed origin (website that will allow for CORS)  | this is the website URL of the DATA Act Broker front end. * can be used in its place but this value should **not** be used in production|
|Would you like to create the dynamo database table|yes or no. Creates a table on the Dynamo Database. This command you be used **exactly once** per AWS account |
|Would you like to include test case users | yes or no, this options adds test users. This option should **not** be selected for production|
|Enter the admin user password| string, this is the user password needed to login into the API|
|Enter the admin user email| string, this is the user email address needed to login into the API|






Alternatively, if you do not need to configure everything, the following commands are also available.

| Flag  | Description |
| ------------- | ------------- |
| -aws  | Configures AWS settings  |
| -c    | Configures Broker settings, such as ports, debug flags, and local dynamo|
| -db   |Creates the database schema|
| -cdb   |Configures database connection|



Finally, once the Broker has been initialized, run the Broker with the following command:

```bash
$ sudo webbroker -s
```<|MERGE_RESOLUTION|>--- conflicted
+++ resolved
@@ -8,11 +8,7 @@
 └── handlers/       (Route handlers)
 ```
 
-<<<<<<< HEAD
 ## Scripts
-=======
-##Scripts
->>>>>>> 2f3077ff
 The `/dataactbroker/scripts` folder contains the install scripts needed to setup the Broker for a local install.  `configure.py` creates the various JSON files needed for running the Broker. The following JSON files are created during
 the install process : `manager.json` and `web_api_configuration.json`. The `configure.py` script is called
 by the `initialize` script. The script however, can be called by itself to setup the JSON.
@@ -481,8 +477,6 @@
 
 
 ## File Routes
-<<<<<<< HEAD
-=======
 
 #### GET "/"
 This route confirms that the broker is running
@@ -507,7 +501,6 @@
    "path": "/User/localuser/server/1234_filename.csv"
 }
 ```
->>>>>>> 2f3077ff
 
 #### POST "/v1/submit_files/"
 This route is used to retrieve S3 URLs to upload files. Data should be either JSON or form-urlencoded with keys: ["appropriations", "award\_financial", "award", "program\_activity"], each with a filename as a value.
