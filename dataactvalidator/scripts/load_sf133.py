--- conflicted
+++ resolved
@@ -258,13 +258,11 @@
         sf133_files = glob.glob(os.path.join(sf133_path, 'sf_133*.csv'))
         sf133_list = [SF133File(sf133, os.path.basename(sf133)) for sf133 in sf133_files]
     elif CONFIG_BROKER["use_aws"]:
-        logger.info("Loading SF-133")
         # get list of SF 133 files in the config bucket on S3
         s3connection = boto.s3.connect_to_region(CONFIG_BROKER['aws_region'])
-        s3bucket = s3connection.lookup(CONFIG_BROKER['aws_bucket'])
+        s3bucket = s3connection.lookup(CONFIG_BROKER['sf_133_bucket'])
         # get bucketlistresultset with all sf_133 files
-        sf133_files = s3bucket.list(
-            prefix='{}/sf_133'.format(CONFIG_BROKER['sf_133_folder']))
+        sf133_files = s3bucket.list(prefix='sf_133')
         sf133_list = [SF133File(sf133, os.path.basename(sf133.name)) for sf133 in sf133_files]
     elif CONFIG_BROKER['sf_133_files'] is not None:
         logger.info('Loading local SF-133')
@@ -273,19 +271,7 @@
         sf133_list = [SF133File(sf133, os.path.basename(sf133)) for sf133 in sf133_files]
     else:
         logger.info("Loading SF-133")
-<<<<<<< HEAD
         sf133_list = []
-=======
-        if CONFIG_BROKER["use_aws"]:
-            # get list of SF 133 files in the config bucket on S3
-            s3connection = boto.s3.connect_to_region(CONFIG_BROKER['aws_region'])
-            s3bucket = s3connection.lookup(CONFIG_BROKER['sf_133_bucket'])
-            # get bucketlistresultset with all sf_133 files
-            sf133_files = s3bucket.list(prefix='sf_133')
-            sf133_list = [SF133File(sf133, os.path.basename(sf133.name)) for sf133 in sf133_files]
-        else:
-            sf133_list = []
->>>>>>> 4d09b090
 
     return sf133_list
 
