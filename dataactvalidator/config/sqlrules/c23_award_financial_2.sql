--- conflicted
+++ resolved
@@ -1,35 +1,11 @@
-<<<<<<< HEAD
-WITH award_financial_c23_2_{0} AS
-    (SELECT submission_id,
-    	parent_award_id,
-    	transaction_obligated_amou
-    FROM award_financial
-    WHERE submission_id = {0})
-=======
 -- For each unique ParentAwardId and PIID for procurement in File C, the sum of each TransactionObligatedAmount
 -- submitted in the reporting period should match (in inverse) the sum of the FederalActionObligation amounts reported
 -- in D1 for the same timeframe, regardless of modifications.
->>>>>>> 95b41390
 SELECT
 	NULL as row_number,
 	af.piid,
 	af.parent_award_id,
 	(SELECT COALESCE(SUM(sub_af.transaction_obligated_amou::numeric),0) AS transaction_sum
-<<<<<<< HEAD
-		FROM award_financial as sub_af WHERE submission_id = {0} AND sub_af.parent_award_id = af.parent_award_id) AS transaction_obligated_amou_sum,
-  (SELECT COALESCE(SUM(sub_ap.federal_action_obligation),0) AS obligation_sum
-		FROM award_procurement as sub_ap WHERE submission_id = {0} AND sub_ap.parent_award_id = af.parent_award_id) AS federal_action_obligation_sum
-FROM award_financial_c23_2_{0} AS af
-JOIN award_procurement AS ap
-		ON af.parent_award_id = ap.parent_award_id
-	  AND af.submission_id = ap.submission_id
-GROUP BY af.parent_award_id
-HAVING 
-		(SELECT COALESCE(SUM(sub_af.transaction_obligated_amou::numeric),0) AS transaction_sum
-		FROM award_financial as sub_af WHERE sub_af.parent_award_id = af.parent_award_id) <> 
-		-1*(SELECT COALESCE(SUM(sub_ap.federal_action_obligation),0) AS obligation_sum
-		FROM award_procurement as sub_ap WHERE sub_ap.parent_award_id = af.parent_award_id)
-=======
 		FROM award_financial as sub_af WHERE submission_id = {0} AND sub_af.parent_award_id = af.parent_award_id AND sub_af.piid = af.piid) AS transaction_obligated_amou_sum,
     (SELECT COALESCE(SUM(sub_ap.federal_action_obligation),0) AS obligation_sum
 		FROM award_procurement as sub_ap WHERE submission_id = {0} AND sub_ap.parent_award_id = af.parent_award_id AND sub_ap.piid = af.piid) AS federal_action_obligation_sum
@@ -47,6 +23,5 @@
         FROM award_financial as sub_af WHERE submission_id = {0} AND sub_af.parent_award_id = af.parent_award_id AND sub_af.piid = af.piid) <>
 		-1*(SELECT COALESCE(SUM(sub_ap.federal_action_obligation),0) AS obligation_sum
 		FROM award_procurement as sub_ap WHERE submission_id = {0} AND sub_ap.parent_award_id = af.parent_award_id AND sub_ap.piid = af.piid)
->>>>>>> 95b41390
 		AND NOT EXISTS (SELECT sub_af.allocation_transfer_agency FROM award_financial as sub_af
 			WHERE sub_af.parent_award_id = af.parent_award_id AND sub_af.piid = af.piid AND COALESCE(sub_af.allocation_transfer_agency,'') <> '')