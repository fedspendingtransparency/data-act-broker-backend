from dataactcore.models.errorModels import FileStatus, ErrorData
from dataactcore.models.errorInterface import ErrorInterface
from dataactvalidator.validation_handlers.validationError import ValidationError

class ValidatorErrorInterface(ErrorInterface):
    """ Manages communication with the error database """

    def __init__(self):
        """ Create empty row error dict """
        self.rowErrors = {}
        super(ValidatorErrorInterface, self).__init__()

<<<<<<< HEAD
=======
    def createFileStatus(self,jobId, filename):
        """ Create a new file status object for specified job and filename """
        try:
            int(jobId)
        except:
            raise ValueError("".join(["Bad jobId: ",str(jobId)]))

        fileStatus = FileStatus(job_id = jobId, filename = filename, row_errors_present = False, status_id = self.getStatusId("incomplete"))
        self.session.add(fileStatus)
        self.session.commit()
        return fileStatus

    def createFileStatusIfNeeded(self, jobId, filename):
        """ Return the existing FileStatus if it exists, or create a new one """
        try:
            fileStatus = self.getFileStatusByJobId(jobId)
            if fileStatus.filename != filename:
                # There is a FileStatus for this job, but the filename does not match
                raise ValueError("".join(["FileStatus exists for this Job ID, but old filename ",fileStatus.filename," does not match new filename ",filename]))
        except ResponseException as e:
            if isinstance(e.wrappedException, NoResultFound):
                # No File Status object for this job ID, just create one
                fileStatus = self.createFileStatus(jobId, filename)
            else:
                # Other error types should be handled at a higher level, so re-raise
                raise
        return fileStatus

>>>>>>> 0e894b7b
    def writeFileError(self, jobId, filename, errorType, extraInfo = None):
        """ Write a file-level error to the file status table

        Args:
            jobId: ID of job in job tracker
            filename: name of error report in S3
            errorType: type of error, value will be mapped to ValidationError class

        Returns:
            True if successful
        """
        try:
            int(jobId)
        except:
            raise ValueError("".join(["Bad jobId: ",str(jobId)]))


        fileError = FileStatus(job_id = jobId, filename = filename, status_id = self.getStatusId(ValidationError.getErrorTypeString(errorType)))
        if extraInfo is not None:
            if "missing_headers" in extraInfo:
                fileError.headers_missing = extraInfo["missing_headers"]
            if "duplicated_headers" in extraInfo:
                fileError.headers_duplicated = extraInfo["duplicated_headers"]

        self.session.add(fileError)
        self.session.commit()
        return True

    def markFileComplete(self, jobId, filename):
        """ Marks file status as complete

        Args:
            jobId: ID of job in job tracker
            filename: name of error report in S3

        Returns:
            True if successful
        """

        fileComplete = FileStatus(job_id = jobId, filename = filename, status_id = self.getStatusId("complete"))
        self.session.add(fileComplete)
        self.session.commit()
        return True

    def recordRowError(self, jobId, filename, fieldName, errorType, row):
        """ Add this error to running sum of error types

        Args:
            jobId: ID of job in job tracker
            filename: name of error report in S3
            fieldName: name of field where error occurred
            errorType: type of error, value will be mapped to ValidationError class, for rule failures this will hold entire message

        Returns:
            True if successful
        """
        key = "".join([str(jobId),fieldName,str(errorType)])
        if(key in self.rowErrors):
            self.rowErrors[key]["numErrors"] += 1
        else:
            errorDict = {"filename":filename, "fieldName":fieldName, "jobId":jobId,"errorType":errorType,"numErrors":1, "firstRow":row}
            self.rowErrors[key] = errorDict

    def writeAllRowErrors(self, jobId):
        """ Writes all recorded errors to database

        Args:
            jobId: ID to write errors for

        Returns:
            True if successful
        """
        for key in self.rowErrors.keys():
            errorDict = self.rowErrors[key]
            # Set info for this error
            thisJob = errorDict["jobId"]
            if(int(jobId) != int(thisJob)):
                # This row is for a different job, skip it
                continue
            fieldName = errorDict["fieldName"]
            try:
                # If last part of key is an int, it's one of our prestored messages
                errorType = int(errorDict["errorType"])
            except ValueError:
                # For rule failures, it will hold the error message
                errorMsg = errorDict["errorType"]
                errorRow = ErrorData(job_id = thisJob, filename = errorDict["filename"], field_name = fieldName, rule_failed = errorMsg, occurrences = errorDict["numErrors"], first_row = errorDict["firstRow"])
            else:
                # This happens if cast to int was successful
                errorString = ValidationError.getErrorTypeString(errorType)
                errorId = self.getTypeId(errorString)
                # Create error data
                errorRow = ErrorData(job_id = thisJob, filename = errorDict["filename"], field_name = fieldName, error_type_id = errorId, occurrences = errorDict["numErrors"], first_row = errorDict["firstRow"])

            self.session.add(errorRow)

        # Commit the session to write all rows
        self.session.commit()
        # Clear the dictionary
        self.rowErrors = {}

    def writeMissingHeaders(self, jobId, missingHeaders):
        """ Write list of missing headers into headers_missing field

        Args:
            jobId: Job to write error for
            missingHeaders: List of missing headers

        """
        fileStatus = self.getFileStatusByJobId(jobId)
        # Create single string out of missing header list
        fileStatus.headers_missing = ",".join(missingHeaders)
        self.session.commit()

    def writeDuplicatedHeaders(self, jobId, duplicatedHeaders):
        """ Write list of duplicated headers into headers_missing field

        Args:
            jobId: Job to write error for
            duplicatedHeaders: List of duplicated headers

        """
        fileStatus = self.getFileStatusByJobId(jobId)
        # Create single string out of duplicated header list
        fileStatus.headers_duplicated = ",".join(duplicatedHeaders)
        self.session.commit()<|MERGE_RESOLUTION|>--- conflicted
+++ resolved
@@ -1,3 +1,5 @@
+from sqlalchemy.orm.exc import NoResultFound,MultipleResultsFound
+from dataactcore.utils.responseException import ResponseException
 from dataactcore.models.errorModels import FileStatus, ErrorData
 from dataactcore.models.errorInterface import ErrorInterface
 from dataactvalidator.validation_handlers.validationError import ValidationError
@@ -10,8 +12,6 @@
         self.rowErrors = {}
         super(ValidatorErrorInterface, self).__init__()
 
-<<<<<<< HEAD
-=======
     def createFileStatus(self,jobId, filename):
         """ Create a new file status object for specified job and filename """
         try:
@@ -40,7 +40,6 @@
                 raise
         return fileStatus
 
->>>>>>> 0e894b7b
     def writeFileError(self, jobId, filename, errorType, extraInfo = None):
         """ Write a file-level error to the file status table
 
@@ -57,15 +56,18 @@
         except:
             raise ValueError("".join(["Bad jobId: ",str(jobId)]))
 
+        # Get File Status for this job ID or create it if it doesn't exist
+        fileStatus = self.createFileStatusIfNeeded(jobId,filename)
 
-        fileError = FileStatus(job_id = jobId, filename = filename, status_id = self.getStatusId(ValidationError.getErrorTypeString(errorType)))
+        # Mark error type and add header info if present
+        fileStatus.status_id = self.getStatusId(ValidationError.getErrorTypeString(errorType))
         if extraInfo is not None:
             if "missing_headers" in extraInfo:
-                fileError.headers_missing = extraInfo["missing_headers"]
+                fileStatus.headers_missing = extraInfo["missing_headers"]
             if "duplicated_headers" in extraInfo:
-                fileError.headers_duplicated = extraInfo["duplicated_headers"]
+                fileStatus.headers_duplicated = extraInfo["duplicated_headers"]
 
-        self.session.add(fileError)
+        self.session.add(fileStatus)
         self.session.commit()
         return True
 
@@ -80,8 +82,8 @@
             True if successful
         """
 
-        fileComplete = FileStatus(job_id = jobId, filename = filename, status_id = self.getStatusId("complete"))
-        self.session.add(fileComplete)
+        fileComplete = self.createFileStatusIfNeeded(jobId,filename)
+        fileComplete.status_id = self.getStatusId("complete")
         self.session.commit()
         return True
 
@@ -127,13 +129,14 @@
             except ValueError:
                 # For rule failures, it will hold the error message
                 errorMsg = errorDict["errorType"]
-                errorRow = ErrorData(job_id = thisJob, filename = errorDict["filename"], field_name = fieldName, rule_failed = errorMsg, occurrences = errorDict["numErrors"], first_row = errorDict["firstRow"])
+                ruleFailedId = self.getTypeId("rule_failed")
+                errorRow = ErrorData(job_id = thisJob, filename = errorDict["filename"], field_name = fieldName, error_type_id = ruleFailedId, rule_failed = errorMsg, occurrences = errorDict["numErrors"], first_row = errorDict["firstRow"])
             else:
                 # This happens if cast to int was successful
                 errorString = ValidationError.getErrorTypeString(errorType)
                 errorId = self.getTypeId(errorString)
                 # Create error data
-                errorRow = ErrorData(job_id = thisJob, filename = errorDict["filename"], field_name = fieldName, error_type_id = errorId, occurrences = errorDict["numErrors"], first_row = errorDict["firstRow"])
+                errorRow = ErrorData(job_id = thisJob, filename = errorDict["filename"], field_name = fieldName, error_type_id = errorId, occurrences = errorDict["numErrors"], first_row = errorDict["firstRow"], rule_failed = ValidationError.getErrorMessage(errorType))
 
             self.session.add(errorRow)
 
@@ -166,4 +169,15 @@
         fileStatus = self.getFileStatusByJobId(jobId)
         # Create single string out of duplicated header list
         fileStatus.headers_duplicated = ",".join(duplicatedHeaders)
-        self.session.commit()+        self.session.commit()
+
+    def setRowErrorsPresent(self, jobId, errorsPresent):
+        """ Set errors present for the specified job ID to true or false.  Note this refers only to row-level errors, not file-level errors. """
+        fileStatus = self.getFileStatusByJobId(jobId)
+        # If errorsPresent is not a bool, this function will raise a TypeError
+        fileStatus.row_errors_present = bool(errorsPresent)
+        self.session.commit()
+
+    def getRowErrorsPresent(self, jobId):
+        """ Returns True or False depending on if errors were found in the specified job """
+        return self.getFileStatusByJobId(jobId).row_errors_present