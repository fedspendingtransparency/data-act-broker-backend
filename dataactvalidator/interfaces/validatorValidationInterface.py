from sqlalchemy.orm import subqueryload, joinedload
from sqlalchemy.orm.exc import NoResultFound
from dataactcore.models.baseInterface import BaseInterface
from dataactcore.models.validationModels import Rule, RuleType, FileColumn, FileType, FieldType, RuleTiming, RuleSeverity, RuleSql
from dataactcore.models.domainModels import TASLookup
from dataactvalidator.filestreaming.fieldCleaner import FieldCleaner
from dataactcore.config import CONFIG_DB


class ValidatorValidationInterface(BaseInterface):
    """ Manages all interaction with the validation database """

    dbConfig = CONFIG_DB
    dbName = dbConfig['validator_db_name']
    Session = None
    engine = None
    session = None

    def __init__(self):
        self.dbName = self.dbConfig['validator_db_name']
        super(ValidatorValidationInterface, self).__init__()

    @classmethod
    def getCredDict(cls):
        """ Return db credentials. """
        credDict = {
            'username': CONFIG_DB['username'],
            'password': CONFIG_DB['password'],
            'host': CONFIG_DB['host'],
            'port': CONFIG_DB['port'],
            'dbBaseName': CONFIG_DB['base_db_name']
        }
        return credDict

    @staticmethod
    def getDbName():
        """ Return database name"""
        return ValidatorValidationInterface.dbName

    def getSession(self):
        """ Return current session object """
        return self.session

    def deleteTAS(self) :
        """
        Removes the TAS table
        """
        queryResult = self.session.query(TASLookup).delete(synchronize_session='fetch')
        self.session.commit()


    def addTAS(self,ata,aid,bpoa,epoa,availability,main,sub):
        """

        Add a TAS to the validation database if it does not exist.
        This method can be slow.

        Args:
            ata -- allocation transfer agency
            aid --  agency identifier
            bpoa -- beginning period of availability
            epoa -- ending period of availability
            availability -- availability type code
            main --  main account code
            sub -- sub account code
        """
        queryResult = self.session.query(TASLookup).\
            filter(TASLookup.allocation_transfer_agency == ata).\
            filter(TASLookup.agency_identifier == aid).\
            filter(TASLookup.beginning_period_of_availability == bpoa).\
            filter(TASLookup.ending_period_of_availability == epoa).\
            filter(TASLookup.availability_type_code == availability).\
            filter(TASLookup.main_account_code == main).\
            filter(TASLookup.sub_account_code == sub).all()
        if ( len(queryResult) == 0) :
            tas = TASLookup()
            tas.allocation_transfer_agency =ata
            tas.agency_identifier=aid
            tas.beginning_period_of_availability = bpoa
            tas.ending_period_of_availability = epoa
            tas.availability_type_code = availability
            tas.main_account_code = main
            tas.sub_account_code = sub
            self.session.add(tas)
            self.session.commit()
            return True
        return False

    def addColumnByFileType(self,fileType,fieldName,required,field_type):
        """
        Adds a new column to the schema

        Args:
        fileType -- One of the set of valid types of files (e.g. Award, AwardFinancial)

        fieldName -- The name of the scheam column
        required --  marks the column if data is allways required
        field_type  -- sets the type of data allowed in the column

        Returns:
            ID of new column
        """
        fileId = self.getFileId(fileType)
        if(fileId is None) :
            raise ValueError("Filetype does not exist")
        newColumn = FileColumn()
        newColumn.required = False
        newColumn.name = fieldName
        newColumn.file_id = fileId
        field_type = field_type.upper()

        types = self.getDataTypes()
        #Allow for other names
        if(field_type == "STR") :
            field_type = "STRING"
        elif(field_type  == "FLOAT") :
            field_type = "DECIMAL"
        elif(field_type  == "BOOL"):
            field_type = "BOOLEAN"

        #Check types
        if field_type in types :
            newColumn.field_types_id =  types[field_type]
        else :
            raise ValueError("".join(["Type ",field_type," is not vaild for  ",str(fieldName)]))
        #Check Required
        required = required.upper()
        if( required in ["TRUE","FALSE"]) :
            if( required == "TRUE") :
                newColumn.required = True
        else :
            raise ValueError("".join(["Required is not boolean for ",str(fieldName)]))
        # Save
        self.session.add(newColumn)
        self.session.commit()
        return newColumn.file_column_id

    def getDataTypes(self) :
        """"
        Returns a dictionary of data types that contains the id of the types
        """
        dataTypes  = {}
        queryResult = self.session.query(FieldType).all()
        for column in queryResult :
            dataTypes[column.name] = column.field_type_id
        return dataTypes

    def removeColumnsByFileType(self,fileType) :
        """
        Removes the schema for a file

        Args:
        fileType -- One of the set of valid types of files (e.g. Award, AwardFinancial)
        """
        fileId = self.getFileId(fileType)
        if(fileId is None) :
            raise ValueError("Filetype does not exist")
        queryResult = self.session.query(FileColumn).filter(FileColumn.file_id == fileId).delete(synchronize_session='fetch')
        self.session.commit()

    def removeRulesByFileType(self,fileType) :
        """
        Removes the rules for a file

        Args:
        fileType -- One of the set of valid types of files (e.g. Award, AwardFinancial)
        """
        fileId = self.getFileId(fileType)
        if(fileId is None) :
            raise ValueError("Filetype does not exist")
        # Get set of file columns for this file
        columns = self.session.query(FileColumn).filter(FileColumn.file_id == fileId).all()
        # Get list of ids for file columns
        columnIds = []
        for column in columns:
            columnIds.append(column.file_column_id)
        if(len(columnIds) > 0):
            # Delete all rules for those columns
            self.session.query(Rule).filter(Rule.file_column_id.in_(columnIds)).delete(synchronize_session="fetch")
            # Delete multi field rules
            self.session.query(Rule).filter(Rule.file_id == fileId).delete(synchronize_session="fetch")

        self.session.commit()
        #raise Exception("Check table, rules removed for file " + str(fileId))

    def getFieldsByFileList(self, fileType):
        """ Returns a list of valid field names that can appear in this type of file

        Args:
        fileType -- One of the set of valid types of files (e.g. Award, AwardFinancial)

        Returns:
        list of names
        """
        fileId = self.getFileId(fileType)
        returnList  = []
        if(fileId is None) :
            raise ValueError("Filetype does not exist")
        queryResult = self.session.query(FileColumn).filter(FileColumn.file_id == fileId).all()
        for result in queryResult:
            result.name = FieldCleaner.cleanString(result.name) # Standardize field names
        return queryResult

    def getFieldsByFile(self, fileType):
        """ Returns a dict of valid field names that can appear in this type of file

        Args:
        fileType -- One of the set of valid types of files (e.g. Award, AwardFinancial)

        Returns:
        dict with field names as keys and values are ORM object FileColumn
        """
        returnDict = {}
        fileId = self.getFileId(fileType)
        if(fileId is None) :
            raise ValueError("File type does not exist")
        queryResult = self.session.query(FileColumn).options(subqueryload("field_type")).filter(FileColumn.file_id == fileId).all()
        for column in queryResult :
            returnDict[FieldCleaner.cleanString(column.name)]  = column
        return returnDict


    def getFileId(self, filename) :
        """ Retrieves ID for specified file type

        Args:
            filename: Type of file to get ID for

        Returns:
            ID if file type found, or None if file type is not found
        """
        query = self.session.query(FileType).filter(FileType.name== filename)
        return self.runUniqueQuery(query,"No ID for specified file type","Conflicting IDs for specified file type").file_id

    def getRulesByFile(self, fileType, ruleTiming = None) :
        """
        Arguments
        fileType -- the int id of the filename
        returns an list of rules
        """
        fileId = self.getFileId(fileType)
        if(fileId is None) :
            raise ValueError("Filetype does not exist")
        query = self.session.query(Rule).options(joinedload("rule_type")).options(joinedload("file_column")).filter(FileColumn.file_id == fileId)
        if ruleTiming:
            ruleTimingId = self.getRuleTimingIdByName(ruleTiming)
            query = query.filter(Rule.rule_timing_id == ruleTimingId)
        rules = query.all()
        return rules

    def addRule(self, columnId, ruleTypeText, ruleTextOne, ruleTextTwo, description, rule_timing = 1, rule_label = None, targetFileId = None, fileId = None):
        """

        Args:
            columnId: ID of column to add rule for
            ruleTypeText: Specifies which type of rule by one of the names in the rule_type table
            ruleText: Usually a number to compare to, e.g. length or value to be equal to

        Returns:
            True if successful
        """
        if rule_timing is None or rule_timing == "":
            # Use default value if timing is unspecified
            rule_timing = 1
        newRule = Rule(file_column_id = columnId, rule_type_id = self.getRuleType(ruleTypeText), rule_text_1 = ruleTextOne, rule_text_2 = ruleTextTwo,
                       description = description, rule_timing_id = rule_timing, rule_label = rule_label, target_file_id = targetFileId, file_id = fileId)
        self.session.add(newRule)
        self.session.commit()
        return True

    def addSqlRule(self, ruleSql, ruleLabel, ruleDescription, ruleErrorMsg,
        fileId, ruleSeverity, crossFileFlag=False):
        """Insert SQL-based validation rule.

        Args:
            ruleSql = the validation expressed as SQL
            ruleLabel = rule label used in the DATA Act standard
            ruleDescription = rule description
            ruleErrorMsg = the rule's standard error message
            crossFileFlag = indicates whether or not the rule is cross-file
            fileType = file type that the rule applies to
            severityName = severity of the rule

        Returns:
            ID of new rule
        """
        newRule = RuleSql(rule_sql=ruleSql, rule_label=ruleLabel,
                rule_description=ruleDescription, rule_error_message=ruleErrorMsg,
                rule_cross_file_flag=crossFileFlag, file_id=fileId, rule_severity=ruleSeverity)
        self.session.add(newRule)
        self.session.commit()
        return True

    def deleteSqlRules(self):
        """Delete existing rules in the SQL rules table."""
        self.session.query(RuleSql).delete()
        self.session.commit()
        return True

    def getMultiFieldRulesByFile(self, fileType):
        """ Uses rule_timing to specify multi field rules

        Args:
            fileType:  Which type of file to get rules for

        Returns:
            list of Rule objects
        """
        fileId = self.getFileId(fileType)
        return self.session.query(Rule).filter(Rule.file_id == fileId).filter(Rule.rule_timing_id == self.getRuleTimingIdByName("multi_field")).all()

    def getRulesByTiming(self, timing):
        """

        Args:
            timing: Which timing to get rules for

        Returns:
            list of Rule objects
        """
        timingId = self.getRuleTimingIdByName(timing)
        return self.session.query(Rule).filter(Rule.rule_timing_id == timingId).all()

    def getColumnId(self, fieldName, fileType):
        """ Find file column given field name and file type

        Args:
            fieldName: Field to search for
            fileId: Which file this field is associated with

        Returns:
            ID for file column if found, otherwise raises exception
        """
        fileId = self.getFileId(fileType)
        column = self.session.query(FileColumn).filter(FileColumn.name == fieldName.lower()).filter(FileColumn.file_id == fileId)
        return self.runUniqueQuery(column,"No field found with that name for that file type", "Multiple fields with that name for that file type").file_column_id

    def getColumn(self, fieldName, fileType):
        """ Find file column given field name and file type

        Args:
            fieldName: Field to search for
            fileId: Which file this field is associated with

        Returns:
            Column object for file column if found, otherwise raises exception
        """
        fileId = self.getFileId(fileType)
        column = self.session.query(FileColumn).filter(FileColumn.name == fieldName.lower()).filter(
            FileColumn.file_id == fileId)
        return self.runUniqueQuery(column, "No field found with that name for that file type",
                                   "Multiple fields with that name for that file type")

    def getColumnLength(self,fieldName, fileId):
        """ If there is a length rule for this field, return the max length.  Otherwise, return None. """
        columnId = self.getColumnId(fieldName,fileId)
        # Get length rules for this column
        query = self.session.query(Rule).filter(Rule.file_column_id == columnId).filter(Rule.rule_type_id == 6)
        try:
            rule = self.runUniqueQuery(query,False,"Multiple length rules for this column")
        except NoResultFound as e:
            # No length rule for this column
            return None
        return int(float(rule.rule_text_1)) # Going through float in case of decimal value

    def getRuleType(self,typeName):
        """ Get rule ID for specified rule type

        Arguments:
            typeName - name of rule type (string)
        Returns:
            ID for rule type (int)
        """
        return self.getIdFromDict(RuleType,"TYPE_DICT","name",typeName.upper(),"rule_type_id")


    def getRuleTypeById(self,typeId):
        """ Get rule name for specified id

        Args:
            typeId: rule_type_id

        Returns:
            Name of rule type
        """
        # Populate rule type dict
        return self.getNameFromDict(RuleType, "TYPE_DICT", "name", typeId, "rule_type_id")

    def populateFile(self,column):
        """ Populate file object in the ORM for the specified FileColumn object

        Arguments:
            column - FileColumn object to get File object for
        """
        column.file = self.session.query(FileType).filter(FileType.file_id == column.file_id)[0]

    def getRuleTimingIdByName(self,timingName):
        """ Get rule timing ID for specified rule timing

        Arguments:
            typeName - name of rule type (string)
        Returns:
            ID for rule type (int)
        """
        return self.getIdFromDict(RuleTiming,"TIMING_DICT","name",timingName.lower(),"rule_timing_id")

    def getRuleByLabel(self,label):
        """ Find rule based on label provided in rules file """
        query = self.session.query(Rule).options(joinedload("file_column")).filter(Rule.rule_label == label)
        return self.runUniqueQuery(query,"No rule with that label","Multiple rules have that label")

    def getFieldTypeById(self, id):
        """ Return name of field type based on id """
<<<<<<< HEAD
        return self.getNameFromDict(FieldType,"TYPE_DICT","name",id,"field_type_id")

    def getFieldNameByColId(self, id):
        """ Return field name based on a column ID.  Used to map staging database columns to matching field names. """
        int(id) # Raise appropriate error if id is not an int
        query = self.session.query(FileColumn).filter(FileColumn.file_column_id == id)
        column = self.runUniqueQuery(query,"No column found with that ID", "Multiple columns found with that ID")
        return column.name

    def getRuleSeverityByName(self, ruleSeverityName):
        """Return rule severity based on name."""
        query = self.session.query(RuleSeverity).filter(RuleSeverity.name == ruleSeverityName)
        query = self.runUniqueQuery(query, "No rule severity found with name {}".format(ruleSeverityName),
            "Multiple rule severities found with name {}".format(ruleSeverityName))
        return query
=======
        return self.getNameFromDict(FieldType,"TYPE_DICT","name",id,"field_type_id")
>>>>>>> d7a8f3d1
<|MERGE_RESOLUTION|>--- conflicted
+++ resolved
@@ -411,22 +411,11 @@
 
     def getFieldTypeById(self, id):
         """ Return name of field type based on id """
-<<<<<<< HEAD
         return self.getNameFromDict(FieldType,"TYPE_DICT","name",id,"field_type_id")
-
-    def getFieldNameByColId(self, id):
-        """ Return field name based on a column ID.  Used to map staging database columns to matching field names. """
-        int(id) # Raise appropriate error if id is not an int
-        query = self.session.query(FileColumn).filter(FileColumn.file_column_id == id)
-        column = self.runUniqueQuery(query,"No column found with that ID", "Multiple columns found with that ID")
-        return column.name
 
     def getRuleSeverityByName(self, ruleSeverityName):
         """Return rule severity based on name."""
         query = self.session.query(RuleSeverity).filter(RuleSeverity.name == ruleSeverityName)
         query = self.runUniqueQuery(query, "No rule severity found with name {}".format(ruleSeverityName),
             "Multiple rule severities found with name {}".format(ruleSeverityName))
-        return query
-=======
-        return self.getNameFromDict(FieldType,"TYPE_DICT","name",id,"field_type_id")
->>>>>>> d7a8f3d1
+        return query