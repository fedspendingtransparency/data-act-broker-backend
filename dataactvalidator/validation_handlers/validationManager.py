--- conflicted
+++ resolved
@@ -517,19 +517,8 @@
                                                          flex_data)
                 field_format_error_rows = field_format_errors['Row Number'].tolist()
 
-<<<<<<< HEAD
-                if self.is_fabs:
-                    error_dfs = [req_errors, type_errors, length_errors, field_format_errors]
-                    warning_dfs = [pd.DataFrame(columns=list(self.report_headers + ['error_type']))]
-                else:
-                    error_dfs = [req_errors, type_errors, field_format_errors]
-                    warning_dfs = [length_errors]
-
-                total_errors = pd.concat(error_dfs, ignore_index=True)
-                total_warnings = pd.concat(warning_dfs, ignore_index=True)
-=======
-                total_errors = pd.concat([req_errors, type_errors, length_errors], ignore_index=True)
->>>>>>> 077be12d
+                total_errors = pd.concat([req_errors, type_errors, length_errors, field_format_errors],
+                                         ignore_index=True)
 
                 # Converting these to ints because pandas likes to change them to floats randomly
                 total_errors[['Row Number', 'error_type']] = total_errors[['Row Number', 'error_type']].astype(int)
