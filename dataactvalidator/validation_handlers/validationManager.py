import boto3
import csv
import logging
import os
import traceback
import pandas as pd
<<<<<<< HEAD
from multiprocessing import Pool, Manager
=======
import time
from datetime import timedelta
>>>>>>> aba9ddad

from datetime import datetime

from sqlalchemy import and_, or_

from dataactbroker.handlers.submission_handler import populate_submission_error_info
from dataactbroker.helpers.validation_helper import (
    derive_fabs_awarding_sub_tier, derive_fabs_afa_generated_unique, derive_fabs_unique_award_key,
    check_required, check_type, check_length, concat_flex, process_formatting_errors,
    parse_fields, simple_file_scan, check_field_format, clean_numbers_vectorized, clean_frame_vectorized,
    derive_unique_id_vectorized)

from dataactcore.aws.s3Handler import S3Handler
from dataactcore.config import CONFIG_BROKER, CONFIG_SERVICES

from dataactcore.interfaces.db import GlobalDB
from dataactcore.interfaces.function_bag import (
    create_file_if_needed, write_file_error, mark_file_complete, run_job_checks, mark_job_status,
    populate_job_error_info, get_action_dates
)

from dataactcore.models.domainModels import Office, concat_display_tas_dict, concat_tas_dict_vectorized
from dataactcore.models.jobModels import Submission
from dataactcore.models.lookups import FILE_TYPE, FILE_TYPE_DICT, RULE_SEVERITY_DICT
from dataactcore.models.validationModels import FileColumn
from dataactcore.models.stagingModels import DetachedAwardFinancialAssistance, FlexField
from dataactcore.models.errorModels import ErrorMetadata
from dataactcore.models.jobModels import Job
from dataactcore.models.validationModels import RuleSql, ValidationLabel

from dataactcore.utils.responseException import ResponseException
from dataactcore.utils.jsonResponse import JsonResponse
from dataactcore.utils.report import get_cross_file_pairs, report_file_name
from dataactvalidator.scripts.loader_utils import insert_dataframe
from dataactcore.utils.statusCode import StatusCode

from dataactvalidator.filestreaming.csvReader import CsvReader
from dataactvalidator.filestreaming.fieldCleaner import FieldCleaner, StringCleaner

from dataactvalidator.validation_handlers.errorInterface import ErrorInterface
from dataactvalidator.validation_handlers.validator import cross_validate_sql, validate_file_by_sql
from dataactvalidator.validation_handlers.validationError import ValidationError

logger = logging.getLogger(__name__)

CHUNK_SIZE = CONFIG_BROKER['validator_batch_size']
MULTIPROCESSING_POOLS = CONFIG_BROKER['multiprocessing_pools']
PARALLEL = CONFIG_BROKER['parallel_loading']


class ValidationManager:
    """ Outer level class, called by flask route """
    report_headers = ['Unique ID', 'Field Name', 'Rule Message', 'Value Provided', 'Expected Value', 'Difference',
                      'Flex Field', 'Row Number', 'Rule Label']
    cross_file_report_headers = ['Unique ID', 'Source File', 'Source Field Name', 'Target File', 'Target Field Name',
                                 'Rule Message', 'Source Value Provided', 'Target Value Provided', 'Difference',
                                 'Source Flex Field', 'Source Row Number', 'Rule Label']

    def __init__(self, is_local=True, directory=''):
        # Initialize instance variables
        self.is_local = is_local
        self.directory = directory
        self.log_str = ''

        # Validation Info
        self.job = None
        self.submission_id = None
        self.file_type = None
        self.file_name = None
        self.is_fabs = False
        self.model = None
        self.error_file_name = None
        self.error_file_path = None
        self.warning_file_name = None
        self.warning_file_path = None
        self.has_data = False

        # Schema info
        self.csv_schema = {}
        self.fields = {}
        self.parsed_fields = {}
        self.expected_headers = []
        self.long_to_short_dict = {}
        self.short_to_long_dict = {}
        self.daims_to_short_dict = {}
        self.short_to_daims_dict = {}

        # create long-to-short (and vice-versa) column name mappings
        sess = GlobalDB.db().session
        colnames = sess.query(FileColumn.daims_name, FileColumn.name, FileColumn.name_short, FileColumn.file_id).all()

        # fill in long_to_short and short_to_long dicts
        for col in colnames:
            # Get long_to_short_dict filled in
            if not self.long_to_short_dict.get(col.file_id):
                self.long_to_short_dict[col.file_id] = {}
            self.long_to_short_dict[col.file_id][col.name] = col.name_short

            # Get short_to_long_dict filled in
            if not self.short_to_long_dict.get(col.file_id):
                self.short_to_long_dict[col.file_id] = {}
            self.short_to_long_dict[col.file_id][col.name_short] = col.name

            # Get daims_to_short_dict filled in
            if not self.daims_to_short_dict.get(col.file_id):
                self.daims_to_short_dict[col.file_id] = {}
            clean_daims = StringCleaner.clean_string(col.daims_name, remove_extras=False)
            self.daims_to_short_dict[col.file_id][clean_daims] = col.name_short

            # Get short_to_daims_dict filled in
            if not self.short_to_daims_dict.get(col.file_id):
                self.short_to_daims_dict[col.file_id] = {}
            self.short_to_daims_dict[col.file_id][col.name_short] = col.daims_name

    def get_file_name(self, path):
        """ Return full path of error report based on provided name

            Args:
                path: the name of the file

            Returns:
                the full path of the file
        """
        if self.is_local:
            return os.path.join(self.directory, path)
        # Forcing forward slash here instead of using os.path to write a valid path for S3
        return ''.join(['errors/', path])

    def run_validation(self, job):
        """ Run validations for specified job

            Args:
                job: Job to be validated

            Returns:
                True if successful
        """

        sess = GlobalDB.db().session
        self.job = job
        self.submission_id = job.submission_id
        self.file_type = job.file_type
        self.file_name = job.filename
        self.is_fabs = (self.file_type.name == 'fabs')

        # initializing processing metadata vars for a new validation
        self.reader = CsvReader()
        self.error_list = ErrorInterface()
        self.error_rows = []
        self.total_rows = 0
        self.short_rows = []
        self.long_rows = []
        self.has_data = False

        validation_start = datetime.now()
        bucket_name = CONFIG_BROKER['aws_bucket']
        region_name = CONFIG_BROKER['aws_region']

        self.log_str = 'on submission_id: {}, job_id: {}, file_type: {}'.format(
            str(self.submission_id), str(self.job.job_id), self.file_type.name)
        logger.info({
            'message': 'Beginning run_validation {}'.format(self.log_str),
            'message_type': 'ValidatorInfo',
            'submission_id': self.submission_id,
            'job_id': self.job.job_id,
            'file_type': self.file_type.name,
            'action': 'run_validations',
            'status': 'start',
            'start_time': validation_start
        })
        # Get orm model for this file
        self.model = [ft.model for ft in FILE_TYPE if ft.name == self.file_type.name][0]

        # Delete existing file level errors for this submission
        sess.query(ErrorMetadata).filter(ErrorMetadata.job_id == self.job.job_id).delete()
        sess.commit()
        # Clear existing records for this submission
        sess.query(self.model).filter_by(submission_id=self.submission_id).delete()
        sess.commit()
        # Clear existing flex fields for this job
        sess.query(FlexField).filter_by(job_id=self.job.job_id).delete()
        sess.commit()

        # If local, make the error report directory
        if self.is_local and not os.path.exists(self.directory):
            os.makedirs(self.directory)
        create_file_if_needed(self.job.job_id, self.file_name)

        # Get file size and write to jobs table
        if CONFIG_BROKER['use_aws']:
            file_size = S3Handler.get_file_size(self.file_name)
        else:
            file_size = os.path.getsize(self.file_name)
        self.job.file_size = file_size
        sess.commit()

        # Get fields for this file
        self.fields = sess.query(FileColumn).filter(FileColumn.file_id == FILE_TYPE_DICT[self.file_type.name])\
            .order_by(FileColumn.daims_name.asc()).all()
        self.expected_headers, self.parsed_fields = parse_fields(sess, self.fields)
        self.csv_schema = {row.name_short: row for row in self.fields}

        try:
            # Loading data and initial validations
            self.load_file_data(sess, bucket_name, region_name)

            if self.file_type.name in ('appropriations', 'program_activity', 'award_financial'):
                update_tas_ids(self.model, self.submission_id)

            # SQL Validations
            with open(self.error_file_path, 'a', newline='') as error_file, \
                    open(self.warning_file_path, 'a', newline='') as warning_file:
                error_csv = csv.writer(error_file, delimiter=',', quoting=csv.QUOTE_MINIMAL, lineterminator='\n')
                warning_csv = csv.writer(warning_file, delimiter=',', quoting=csv.QUOTE_MINIMAL, lineterminator='\n')

                # third phase of validations: run validation rules as specified in the schema guidance. These
                # validations are sql-based.
                sql_error_rows = self.run_sql_validations(self.short_to_long_dict[self.file_type.file_type_id],
                                                          error_csv, warning_csv)
                self.error_rows.extend(sql_error_rows)
            error_file.close()
            warning_file.close()

            # stream file to S3 when not local
            if not self.is_local:
                s3 = boto3.client('s3', region_name=region_name)

                s3.upload_file(self.error_file_path, bucket_name, self.get_file_name(self.error_file_name))
                os.remove(self.error_file_path)

                s3.upload_file(self.warning_file_path, bucket_name, self.get_file_name(self.warning_file_name))
                os.remove(self.warning_file_path)

            # Calculate total number of rows in file that passed validations
            error_rows_unique = set(self.error_rows)
            total_rows_excluding_header = self.total_rows - 1
            valid_rows = total_rows_excluding_header - len(error_rows_unique)

            # Update fabs is_valid rows where applicable
            # Update submission to include action dates where applicable
            if self.is_fabs:
                sess.query(DetachedAwardFinancialAssistance). \
                    filter(DetachedAwardFinancialAssistance.row_number.in_(error_rows_unique),
                           DetachedAwardFinancialAssistance.submission_id == self.submission_id). \
                    update({'is_valid': False}, synchronize_session=False)
                sess.commit()
                min_action_date, max_action_date = get_action_dates(self.submission_id)
                sess.query(Submission).filter(Submission.submission_id == self.submission_id). \
                    update({'reporting_start_date': min_action_date, 'reporting_end_date': max_action_date},
                           synchronize_session=False)

            # Update job metadata
            self.job.number_of_rows = self.total_rows
            self.job.number_of_rows_valid = valid_rows
            sess.commit()

            self.error_list.write_all_row_errors(self.job.job_id)
            # Update error info for submission
            populate_job_error_info(self.job)

            if self.is_fabs:
                # set number of errors and warnings for detached submission
                populate_submission_error_info(self.submission_id)

            # Mark validation as finished in job tracker
            mark_job_status(self.job.job_id, 'finished')
            mark_file_complete(self.job.job_id, self.file_name)

        except Exception:
            logger.error({
                'message': 'An exception occurred during validation',
                'message_type': 'ValidatorInfo',
                'submission_id': self.submission_id,
                'job_id': self.job.job_id,
                'file_type': self.file_type.name,
                'traceback': traceback.format_exc()
            })
            raise

        finally:
            # Ensure the files always close
            self.reader.close()

            validation_duration = (datetime.now()-validation_start).total_seconds()
            logger.info({
                'message': 'Completed run_validation {}'.format(self.log_str),
                'message_type': 'ValidatorInfo',
                'submission_id': self.submission_id,
                'job_id': self.job.job_id,
                'file_type': self.file_type.name,
                'action': 'run_validation',
                'status': 'finish',
                'start_time': validation_start,
                'end_time': datetime.now(),
                'duration': validation_duration
            })

        return True

    def load_file_data(self, sess, bucket_name, region_name):
        """ Loads in the file data and performs initial validations

            Args:
                sess: the database connection
                bucket_name: the bucket to pull the file
                region_name: the region to pull the file
        """
        loading_start = datetime.now()
        logger.info({
            'message': 'Beginning data loading {}'.format(self.log_str),
            'message_type': 'ValidatorInfo',
            'submission_id': self.submission_id,
            'job_id': self.job.job_id,
            'file_type': self.file_type.name,
            'action': 'data_loading',
            'status': 'start',
            'start_time': loading_start
        })

        # Extension Check
        extension = os.path.splitext(self.file_name)[1]
        if not extension or extension.lower() not in ['.csv', '.txt']:
            raise ResponseException('', StatusCode.CLIENT_ERROR, None, ValidationError.fileTypeError)

        # Base file check
        file_row_count, self.short_rows, self.long_rows = simple_file_scan(self.reader, bucket_name, region_name,
                                                                           self.file_name)
        # total_rows = header + long_rows (and will be added on per chunk)
        # Note: we're adding long_rows here because pandas will exclude long_rows when we're loading the data
        self.total_rows = 1 + len(self.long_rows)

        # Making base error/warning files
        self.error_file_name = report_file_name(self.submission_id, False, self.file_type.name)
        self.error_file_path = ''.join([CONFIG_SERVICES['error_report_path'], self.error_file_name])
        self.warning_file_name = report_file_name(self.submission_id, True, self.file_type.name)
        self.warning_file_path = ''.join([CONFIG_SERVICES['error_report_path'], self.warning_file_name])

        with open(self.error_file_path, 'w', newline='') as error_file, \
                open(self.warning_file_path, 'w', newline='') as warning_file:
            error_csv = csv.writer(error_file, delimiter=',', quoting=csv.QUOTE_MINIMAL, lineterminator='\n')
            warning_csv = csv.writer(warning_file, delimiter=',', quoting=csv.QUOTE_MINIMAL, lineterminator='\n')
            error_csv.writerow(self.report_headers)
            warning_csv.writerow(self.report_headers)

        # Adding formatting errors to error file
        format_error_df = process_formatting_errors(self.short_rows, self.long_rows, self.report_headers)
        for index, row in format_error_df.iterrows():
            self.error_list.record_row_error(self.job.job_id, self.file_name, row['Field Name'],
                                             row['error_type'], row['Row Number'], row['Rule Label'],
                                             self.file_type.file_type_id, None, RULE_SEVERITY_DICT['fatal'])
        format_error_df.to_csv(self.error_file_path, columns=self.report_headers, index=False, quoting=csv.QUOTE_ALL,
                               mode='a', header=False)

        # Finally open the file for loading into the database with baseline validations
        self.reader.open_file(region_name, bucket_name, self.file_name, self.fields, bucket_name,
                              self.get_file_name(self.error_file_name),
                              self.daims_to_short_dict[self.file_type.file_type_id],
                              self.short_to_daims_dict[self.file_type.file_type_id],
                              is_local=self.is_local)
        # Going back to reprocess the header row
        self.reader.file.seek(0)
        reader_obj = pd.read_csv(self.reader.file, dtype=str, delimiter=self.reader.delimiter, error_bad_lines=False,
                                 na_filter=False, chunksize=CHUNK_SIZE, warn_bad_lines=False)

        if PARALLEL:
            self.parallel_data_loading(reader_obj)
        else:
            self.iterative_data_loading(reader_obj)

        # Ensure validated rows match initial row count
        if file_row_count != self.total_rows:
            raise ResponseException('', StatusCode.CLIENT_ERROR, None, ValidationError.rowCountError)

        # Add a warning if the file is blank
        if self.file_type.file_type_id in (FILE_TYPE_DICT['appropriations'], FILE_TYPE_DICT['program_activity'],
                                           FILE_TYPE_DICT['award_financial']) \
                and not self.has_data and len(self.short_rows) == 0 and len(self.long_rows) == 0:
            empty_file = {
                'Unique ID': '',
                'Field Name': 'Blank File',
                'Rule Message': ValidationError.blankFileErrorMsg,
                'Value Provided': '',
                'Expected Value': '',
                'Difference': '',
                'Flex Field': '',
                'Row Number': None,
                'Rule Label': 'DABSBLANK',
                'error_type': ValidationError.blankFileError
            }
            empty_file_df = pd.DataFrame([empty_file], columns=list(self.report_headers + ['error_type']))
            self.error_list.record_row_error(self.job.job_id, self.file_name, empty_file['Field Name'],
                                             empty_file['error_type'], empty_file['Row Number'],
                                             empty_file['Rule Label'], self.file_type.file_type_id, None,
                                             RULE_SEVERITY_DICT['warning'])
            empty_file_df.to_csv(self.warning_file_path, columns=self.report_headers, index=False,
                                 quoting=csv.QUOTE_ALL, mode='a', header=False)

        loading_duration = (datetime.now() - loading_start).total_seconds()
        logger.info({
            'message': 'Completed data loading {}'.format(self.log_str),
            'message_type': 'ValidatorInfo',
            'submission_id': self.submission_id,
            'job_id': self.job.job_id,
            'file_type': self.file_type.name,
            'action': 'data_loading',
            'status': 'finish',
            'start_time': loading_start,
            'end_time': datetime.now(),
            'duration': loading_duration,
            'total_rows': self.total_rows
        })

        return file_row_count

    def parallel_data_loading(self, reader_obj):
        with Manager() as server_manager:
            shared_data = server_manager.dict()
            shared_data['total_rows'] = self.total_rows
            shared_data['has_data'] = self.has_data
            shared_data['error_rows'] = self.error_rows
            shared_data['error_list_rows'] = []
            shared_data['header_dict'] = self.reader.header_dict
            shared_data['flex_fields'] = self.reader.flex_fields
            temp_reader = self.reader
            self.reader = None

            pool = Pool(MULTIPROCESSING_POOLS)
            for chunk_df in reader_obj:
                pool.apply_async(func=self.process_data_chunk, args=(chunk_df, shared_data))
            pool.close()
            pool.join()

            # Resetting these out here as they are used later in the process
            self.total_rows = shared_data['total_rows']
            self.has_data = shared_data['has_data']
            self.error_rows = shared_data['error_rows']
            self.reader = temp_reader

            # In case we need to updating error_list outside cause that cannot happen split inside the processes
            for row in shared_data['error_list_rows']:
                self.error_list.record_row_error(self.job.job_id, self.file_name, row['Field Name'],
                                                 row['error_type'], row['Row Number'], row['Rule Label'],
                                                 self.file_type.file_type_id, None, RULE_SEVERITY_DICT['fatal'])

    def iterative_data_loading(self, reader_obj):
        shared_data = {
            'total_rows': self.total_rows,
            'has_data': self.has_data,
            'error_rows': self.error_rows,
            'error_list_rows': [],
            'header_dict': self.reader.header_dict,
            'flex_fields': self.reader.flex_fields
        }
        for chunk_df in reader_obj:
            self.process_data_chunk(chunk_df, shared_data)

        # Resetting these out here as they are used later in the process
        self.total_rows = shared_data['total_rows']
        self.has_data = shared_data['has_data']
        self.error_rows = shared_data['error_rows']

        # In case we need to updating error_list outside cause that cannot happen split inside the processes
        for row in shared_data['error_list_rows']:
            self.error_list.record_row_error(self.job.job_id, self.file_name, row['Field Name'],
                                             row['error_type'], row['Row Number'], row['Rule Label'],
                                             self.file_type.file_type_id, None, RULE_SEVERITY_DICT['fatal'])

    def process_data_chunk(self, chunk_df, shared_data):
        """ Loads in a chunk of the file and performs initial validations

            Args:
                chunk_df: the chunk of the file to process as a dataframe
                shared_data: dictionary of shared data among the chunks
        """
        sess = GlobalDB.db().session

        # Short-circuit if provided an empty dataframe
        if chunk_df.empty:
            logger.warning({
                'message': 'Empty chunk provided.',
                'message_type': 'ValidatorWarning',
                'submission_id': self.submission_id,
                'job_id': self.job.job_id,
                'file_type': self.file_type.name,
                'action': 'data_loading',
                'status': 'end'
            })
            return

        # initializing warning/error files and dataframes
        total_errors = pd.DataFrame(columns=self.report_headers)
        total_warnings = pd.DataFrame(columns=self.report_headers)
        flex_data = None
        required_list = {}
        type_list = {}
        office_list = {}

        # Replace whatever the user included so we're using the database headers
        chunk_df.rename(columns=shared_data['header_dict'], inplace=True)

        # Do a cleanup of any empty/vacuous rows/cells
        chunk_df = clean_frame_vectorized(chunk_df)

        # Adding row number
        chunk_df['index'] = chunk_df.index
        # index gets reset for each chunk, adding the header, and adding previous rows
        chunk_df['row_number'] = chunk_df.index + 2
        shared_data['total_rows'] += len(chunk_df.index)

        # Increment row numbers if any were ignored being too long
        # This syncs the row numbers back to their original values
        for row in sorted(self.long_rows):
            chunk_df.loc[chunk_df['row_number'] >= row, 'row_number'] = chunk_df['row_number'] + 1

        logger.info({
            'message': 'Loading rows starting from {}'.format(chunk_df.iloc[[0]]['row_number']),
            'message_type': 'ValidatorInfo',
            'submission_id': self.submission_id,
            'job_id': self.job.job_id,
            'file_type': self.file_type.name,
            'action': 'data_loading',
            'status': 'start'
        })

        # Drop rows that were too short and pandas filled in with Nones
        chunk_df = chunk_df[~chunk_df['row_number'].isin(self.short_rows)]

        # Drop the index column
        chunk_df = chunk_df.drop(['index'], axis=1)

        # Drop all rows that have 1 or less filled in values (row_number is always filled in so this is how
        # we have to drop all rows that are just empty)
        chunk_df.dropna(thresh=2, inplace=True)

        # Recheck for empty dataframe after cleanup of vacuous rows, and short-circuit if no data left to process
        if chunk_df.empty:
            logger.warning({
                'message': 'Only empty rows found. No data loaded in this chunk',
                'message_type': 'ValidatorWarning',
                'submission_id': self.submission_id,
                'job_id': self.job.job_id,
                'file_type': self.file_type.name,
                'action': 'data_loading',
                'status': 'end'
            })
            return

        shared_data['has_data'] = True
        if self.is_fabs:
            # create a list of all required/type labels for FABS
            labels = sess.query(ValidationLabel).all()
            for label in labels:
                if label.label_type == 'requirement':
                    required_list[label.column_name] = label.label
                else:
                    type_list[label.column_name] = label.label

            # Create a list of all offices
            offices = sess.query(Office.office_code, Office.sub_tier_code).all()
            for office in offices:
                office_list[office.office_code] = office.sub_tier_code
            # Clear out office list to save space
            del offices

        # Gathering flex data (must be done before chunk limiting)
        if shared_data['flex_fields']:
            flex_data = chunk_df.loc[:, list(shared_data['flex_fields'] + ['row_number'])]
        if flex_data is not None and not flex_data.empty:
            flex_data['concatted'] = flex_data.apply(lambda x: concat_flex(x), axis=1)

        # Dropping any extraneous fields included + flex data (must be done before file type checking)
        chunk_df = chunk_df[list(self.expected_headers + ['row_number'])]

        # Only do validations if it's not a D file
        if self.file_type.name not in ['award', 'award_procurement']:

            # Padding specific fields
            for field in self.parsed_fields['padded']:
                chunk_df[field] = FieldCleaner.pad_field_vectorized(chunk_df[field], self.csv_schema[field])
            # Cleaning up numbers so they can be inserted properly
            for field in self.parsed_fields['number']:
                clean_numbers_vectorized(chunk_df[field])

            if self.is_fabs:
                chunk_df['is_valid'] = True
                chunk_df['awarding_sub_tier_agency_c'] = chunk_df.apply(
                    lambda x: derive_fabs_awarding_sub_tier(x, office_list), axis=1)
                chunk_df['afa_generated_unique'] = chunk_df.apply(
                    lambda x: derive_fabs_afa_generated_unique(x), axis=1)
                chunk_df['unique_award_key'] = chunk_df.apply(
                    lambda x: derive_fabs_unique_award_key(x), axis=1)
            else:
                chunk_df['tas'] = concat_tas_dict_vectorized(chunk_df)
                # display_tas is done with axis=1 (row-wise, where each dict-like row is passed into the given lambda)
                # because the rendering label is not generated consistently, but will have a different rendered-label
                # depending on which TAS components were present and which were not present (NULL, NaN, None)
                chunk_df['display_tas'] = chunk_df.apply(lambda x: concat_display_tas_dict(x), axis=1)
            chunk_df['unique_id'] = derive_unique_id_vectorized(chunk_df, self.is_fabs)

            # Separate each of the checks to their own dataframes, then concat them together
            req_errors = check_required(chunk_df, self.parsed_fields['required'], required_list,
                                        self.report_headers, self.short_to_long_dict[self.file_type.file_type_id],
                                        flex_data, is_fabs=self.is_fabs)
            type_errors = check_type(chunk_df, self.parsed_fields['number'] + self.parsed_fields['boolean'],
                                     type_list, self.report_headers, self.csv_schema,
                                     self.short_to_long_dict[self.file_type.file_type_id], flex_data,
                                     is_fabs=self.is_fabs)
            type_error_rows = type_errors['Row Number'].tolist()
            length_errors = check_length(chunk_df, self.parsed_fields['length'], self.report_headers,
                                         self.csv_schema, self.short_to_long_dict[self.file_type.file_type_id],
                                         flex_data, type_error_rows)
            field_format_errors = check_field_format(chunk_df, self.parsed_fields['format'], self.report_headers,
                                                     self.short_to_long_dict[self.file_type.file_type_id],
                                                     flex_data)
            field_format_error_rows = field_format_errors['Row Number'].tolist()

            total_errors = pd.concat([req_errors, type_errors, length_errors, field_format_errors],
                                     ignore_index=True)

            # Converting these to ints because pandas likes to change them to floats randomly
            total_errors[['Row Number', 'error_type']] = total_errors[['Row Number', 'error_type']].astype(int)

            shared_data['error_rows'].extend([int(x) for x in total_errors['Row Number'].tolist()])

            for index, row in total_errors.iterrows():
                shared_data['error_list_rows'].append(row)

            total_errors.drop(['error_type'], axis=1, inplace=True, errors='ignore')

            # Remove type error rows from original dataframe
            chunk_df = chunk_df[~chunk_df['row_number'].isin(type_error_rows + field_format_error_rows)]
            chunk_df.drop(['unique_id'], axis=1, inplace=True)

        # Write all the errors/warnings to their files
        total_errors.to_csv(self.error_file_path, columns=self.report_headers, index=False, quoting=csv.QUOTE_ALL,
                            mode='a', header=False)
        total_warnings.to_csv(self.warning_file_path, columns=self.report_headers, index=False,
                              quoting=csv.QUOTE_ALL, mode='a', header=False)

        # Finally load the data into the database
        # The model data
        now = datetime.now()
        chunk_df['created_at'] = now
        chunk_df['updated_at'] = now
        chunk_df['job_id'] = self.job.job_id
        chunk_df['submission_id'] = self.submission_id
        insert_dataframe(chunk_df, self.model.__table__.name, sess.connection(), method='copy')

        # Flex Fields
        if flex_data is not None:
            flex_data.drop(['concatted'], axis=1, inplace=True)
            flex_data = flex_data[flex_data['row_number'].isin(chunk_df['row_number'])]

            flex_rows = pd.melt(flex_data, id_vars=['row_number'], value_vars=shared_data['flex_fields'],
                                var_name='header', value_name='cell')

            # Filling in all the shared data for these flex fields
            now = datetime.now()
            flex_rows['created_at'] = now
            flex_rows['updated_at'] = now
            flex_rows['job_id'] = self.job.job_id
            flex_rows['submission_id'] = self.submission_id
            flex_rows['file_type_id'] = self.file_type.file_type_id

            # Adding the entire set of flex fields
            rows_inserted = insert_dataframe(flex_rows, FlexField.__table__.name, sess.connection())
            logger.info({
                'message': 'Loaded {} flex field rows for batch'.format(rows_inserted),
                'message_type': 'ValidatorInfo',
                'submission_id': self.submission_id,
                'job_id': self.job.job_id,
                'file_type': self.file_type.name,
                'action': 'data_loading',
                'status': 'end'
            })
        sess.commit()

        logger.info({
            'message': 'Loaded rows up to {}'.format(chunk_df.iloc[[-1]]['row_number']),
            'message_type': 'ValidatorInfo',
            'submission_id': self.submission_id,
            'job_id': self.job.job_id,
            'file_type': self.file_type.name,
            'action': 'data_loading',
            'status': 'end'
        })

    def run_sql_validations(self, short_colnames, writer, warning_writer):
        """ Run all SQL rules for this file type

        Args:
            short_colnames: Dict mapping short field names to long
            writer: CsvWriter object for error file
            warning_writer: CsvWriter object for warning file

        Returns:
            a list of the row numbers that failed one of the sql-based validations
        """
        error_rows = []
        sql_failures = validate_file_by_sql(self.job, self.file_type.name,
                                            self.short_to_long_dict[self.file_type.file_type_id])
        for failure in sql_failures:
            # convert shorter, machine friendly column names used in the
            # SQL validation queries back to their long names
            if failure.field_name in short_colnames:
                field_name = short_colnames[failure.field_name]
            else:
                field_name = failure.field_name

            if failure.severity_id == RULE_SEVERITY_DICT['fatal']:
                error_rows.append(failure.row)

            try:
                # If error is an int, it's one of our prestored messages
                error_type = int(failure.error)
                error_msg = ValidationError.get_error_message(error_type)
            except ValueError:
                # If not, treat it literally
                error_msg = failure.error

            if failure.severity_id == RULE_SEVERITY_DICT['fatal']:
                writer.writerow([failure.unique_id, field_name, error_msg, failure.failed_value, failure.expected_value,
                                 failure.difference, failure.flex_fields, str(failure.row), failure.original_label])
            elif failure.severity_id == RULE_SEVERITY_DICT['warning']:
                # write to warnings file
                warning_writer.writerow([failure.unique_id, field_name, error_msg, failure.failed_value,
                                         failure.expected_value, failure.difference, failure.flex_fields,
                                         str(failure.row), failure.original_label])
            # labeled errors
            self.error_list.record_row_error(self.job.job_id, self.file_name, field_name, failure.error,
                                             self.total_rows, failure.original_label, failure.file_type_id,
                                             failure.target_file_id, failure.severity_id)
        return error_rows

    def run_cross_validation(self, job):
        """ Cross file validation job. Test all rules with matching rule_timing. Run each cross-file rule and create
            error report.

            Args:
                job: Current job
        """
        sess = GlobalDB.db().session
        job_id = job.job_id
        # Create File Status object
        create_file_if_needed(job_id)
        # Create list of errors
        error_list = ErrorInterface()

        submission_id = job.submission_id
        job_start = datetime.now()
        logger.info({
            'message': 'Beginning cross-file validations on submission_id: ' + str(submission_id),
            'message_type': 'ValidatorInfo',
            'submission_id': submission_id,
            'job_id': job.job_id,
            'action': 'run_cross_validations',
            'start': job_start,
            'status': 'start'
        })
        # Delete existing cross file errors for this submission
        sess.query(ErrorMetadata).filter(ErrorMetadata.job_id == job_id).delete()
        sess.commit()

        # get all cross file rules from db
        cross_file_rules = sess.query(RuleSql).filter_by(rule_cross_file_flag=True)

        # for each cross-file combo, run associated rules and create error report
        for c in get_cross_file_pairs():
            first_file = c[0]
            second_file = c[1]
            combo_rules = cross_file_rules.filter(or_(and_(
                RuleSql.file_id == first_file.id,
                RuleSql.target_file_id == second_file.id), and_(
                RuleSql.file_id == second_file.id,
                RuleSql.target_file_id == first_file.id)))

            # get error file name/path
            error_file_name = report_file_name(submission_id, False, first_file.name, second_file.name)
            error_file_path = ''.join([CONFIG_SERVICES['error_report_path'], error_file_name])
            warning_file_name = report_file_name(submission_id, True, first_file.name, second_file.name)
            warning_file_path = ''.join([CONFIG_SERVICES['error_report_path'], warning_file_name])

            # open error report and gather failed rules within it
            with open(error_file_path, 'w', newline='') as error_file,\
                    open(warning_file_path, 'w', newline='') as warning_file:
                error_csv = csv.writer(error_file, delimiter=',', quoting=csv.QUOTE_MINIMAL, lineterminator='\n')
                warning_csv = csv.writer(warning_file, delimiter=',', quoting=csv.QUOTE_MINIMAL, lineterminator='\n')

                # write headers to file
                error_csv.writerow(self.cross_file_report_headers)
                warning_csv.writerow(self.cross_file_report_headers)

                # send comboRules to validator.crossValidate sql
                current_cols_short_to_long = self.short_to_long_dict[first_file.id].copy()
                current_cols_short_to_long.update(self.short_to_long_dict[second_file.id].copy())
                cross_validate_sql(combo_rules.all(), submission_id, current_cols_short_to_long, job_id, error_csv,
                                   warning_csv, error_list)
            # close files
            error_file.close()
            warning_file.close()

            # stream file to S3 when not local
            if not self.is_local:
                s3_resource = boto3.resource('s3', region_name=CONFIG_BROKER['aws_region'])
                # stream error file
                with open(error_file_path, 'rb') as csv_file:
                    s3_resource.Object(CONFIG_BROKER['aws_bucket'], self.get_file_name(error_file_name)).\
                        put(Body=csv_file)
                csv_file.close()
                os.remove(error_file_path)

                # stream warning file
                with open(warning_file_path, 'rb') as warning_csv_file:
                    s3_resource.Object(CONFIG_BROKER['aws_bucket'], self.get_file_name(warning_file_name)).\
                        put(Body=warning_csv_file)
                warning_csv_file.close()
                os.remove(warning_file_path)

        # write all recorded errors to database
        error_list.write_all_row_errors(job_id)
        # Update error info for submission
        populate_job_error_info(job)

        # mark job status as 'finished'
        mark_job_status(job_id, 'finished')
        job_duration = (datetime.now()-job_start).total_seconds()
        logger.info({
            'message': 'Completed cross-file validations on submission_id: ' + str(submission_id),
            'message_type': 'ValidatorInfo',
            'submission_id': submission_id,
            'job_id': job.job_id,
            'action': 'run_cross_validations',
            'status': 'finish',
            'start': job_start,
            'duration': job_duration
        })
        # set number of errors and warnings for submission.
        submission = populate_submission_error_info(submission_id)
        # TODO: Remove temporary step below
        # Temporarily set publishable flag at end of cross file, remove this once users are able to mark their
        # submissions as publishable
        # Publish only if no errors are present
        if submission.number_of_errors == 0:
            submission.publishable = True
        sess.commit()

        # Mark validation complete
        mark_file_complete(job_id)

    def validate_job(self, job_id):
        """ Gets file for job, validates each row, and sends valid rows to a staging table

            Args:
                job_id: Database ID for the validation Job

            Returns:
                Http response object
        """
        # Create connection to job tracker database
        sess = GlobalDB.db().session

        # Get the job
        job = sess.query(Job).filter_by(job_id=job_id).one_or_none()
        if job is None:
            raise ResponseException('Job ID {} not found in database'.format(job_id), StatusCode.CLIENT_ERROR, None,
                                    ValidationError.jobError)

        # Make sure job's prerequisites are complete
        if not run_job_checks(job_id):
            validation_error_type = ValidationError.jobError
            write_file_error(job_id, None, validation_error_type)
            raise ResponseException('Prerequisites for Job ID {} are not complete'.format(job_id),
                                    StatusCode.CLIENT_ERROR, None, validation_error_type)

        # Make sure this is a validation job
        if job.job_type.name in ('csv_record_validation', 'validation'):
            job_type_name = job.job_type.name
        else:
            validation_error_type = ValidationError.jobError
            write_file_error(job_id, None, validation_error_type)
            raise ResponseException(
                'Job ID {} is not a validation job (job type is {})'.format(job_id, job.job_type.name),
                StatusCode.CLIENT_ERROR, None, validation_error_type)

        # set job status to running and do validations
        mark_job_status(job_id, 'running')
        if job_type_name == 'csv_record_validation':
            self.run_validation(job)
        elif job_type_name == 'validation':
            self.run_cross_validation(job)
        else:
            raise ResponseException('Bad job type for validator', StatusCode.INTERNAL_ERROR)

        # Update last validated date
        job.last_validated = datetime.utcnow()
        sess.commit()
        return JsonResponse.create(StatusCode.OK, {'message': 'Validation complete'})


def update_tas_ids(model_class, submission_id):
    sess = GlobalDB.db().session

    submission = sess.query(Submission).filter_by(submission_id=submission_id).one()
    start_date = submission.reporting_start_date
    end_date = submission.reporting_end_date
    day_after_end = end_date + timedelta(days=1)

    logger.info({
        'message': 'Setting up TAS links',
        'message_type': 'ValidatorInfo',
        'submission_id': submission_id,
        'model_class': str(model_class)
    })
    start = time.time()

    update_query = """
        WITH relevant_tas AS  (
            SELECT
                min(tas_lookup.account_num) AS min_account_num,
                allocation_transfer_agency,
                agency_identifier,
                beginning_period_of_availa,
                ending_period_of_availabil,
                availability_type_code,
                main_account_code,
                sub_account_code
            FROM
                tas_lookup
            WHERE
                (('{start}'::date, '{end}'::date) OVERLAPS
                    (tas_lookup.internal_start_date, coalesce(tas_lookup.internal_end_date, '{day_after_end}'::date)))
            GROUP BY
                allocation_transfer_agency,
                agency_identifier,
                beginning_period_of_availa,
                ending_period_of_availabil,
                availability_type_code,
                main_account_code,
                sub_account_code
        )
        UPDATE {model}
        SET tas_id = min_account_num
        FROM relevant_tas
        WHERE {model}.submission_id = {submission_id}
            AND coalesce(relevant_tas.allocation_transfer_agency, '') = coalesce({model}.allocation_transfer_agency, '')
            AND coalesce(relevant_tas.agency_identifier, '') = coalesce({model}.agency_identifier, '')
            AND coalesce(relevant_tas.beginning_period_of_availa, '') = coalesce({model}.beginning_period_of_availa, '')
            AND coalesce(relevant_tas.ending_period_of_availabil, '') = coalesce({model}.ending_period_of_availabil, '')
            AND coalesce(relevant_tas.availability_type_code, '') = coalesce({model}.availability_type_code, '')
            AND coalesce(relevant_tas.main_account_code, '') = coalesce({model}.main_account_code, '')
            AND coalesce(relevant_tas.sub_account_code, '') = coalesce({model}.sub_account_code, '');
    """
    full_query = update_query.format(start=start_date, end=end_date, day_after_end=day_after_end,
                                     submission_id=submission_id, model=model_class.__table__.name)
    sess.execute(full_query)

    logger.info({
        'message': 'Completed setting up TAS links',
        'message_type': 'ValidatorInfo',
        'submission_id': submission_id,
        'model_class': str(model_class),
        'duration': time.time() - start
    })

    sess.commit()<|MERGE_RESOLUTION|>--- conflicted
+++ resolved
@@ -4,12 +4,9 @@
 import os
 import traceback
 import pandas as pd
-<<<<<<< HEAD
 from multiprocessing import Pool, Manager
-=======
 import time
 from datetime import timedelta
->>>>>>> aba9ddad
 
 from datetime import datetime
 
