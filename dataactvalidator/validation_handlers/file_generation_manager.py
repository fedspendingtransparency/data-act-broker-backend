import logging

<<<<<<< HEAD
from dataactbroker.helpers.generation_helper import d_file_query, copy_file_generation_to_job
=======
from datetime import datetime
from dateutil.relativedelta import relativedelta

from dataactbroker.helpers.generation_helper import (
    retrieve_cached_file_request, update_validation_job_info, d_file_query, a_file_query)
>>>>>>> 987e9924

from dataactcore.aws.s3Handler import S3Handler
from dataactcore.config import CONFIG_BROKER
from dataactcore.models.domainModels import ExecutiveCompensation
from dataactcore.models.jobModels import Job
from dataactcore.models.lookups import FILE_TYPE_DICT_LETTER_NAME
from dataactcore.models.stagingModels import AwardFinancialAssistance, AwardProcurement
<<<<<<< HEAD
from dataactcore.utils import fileD1, fileD2, fileE, fileF
=======
from dataactcore.utils import fileA, fileD1, fileD2, fileE, fileF
from dataactcore.utils.responseException import ResponseException
from dataactcore.utils.statusCode import StatusCode
>>>>>>> 987e9924

from dataactvalidator.filestreaming.csv_selection import write_csv, write_query_to_file

logger = logging.getLogger(__name__)


class FileGenerationManager:
    """ Responsible for managing the generation of all files.

        Attributes:
            sess: Current database session
            is_local: A boolean flag indicating whether the application is being run locally or not
            file_generation: FileGeneration object representing a D file generation task
            job: Job object for an E or F file generation task
            file_type: File type letter name
    """
    def __init__(self, sess, is_local, file_generation=None, job=None):
        """ Initialize the FileGeneration Manager.

            Args:
                sess: Current database session
                is_local: A boolean flag indicating whether the application is being run locally or not
                file_generation: FileGeneration object representing a D file generation task
                job: Job object for an E or F file generation task
        """
        self.sess = sess
        self.is_local = is_local
        self.file_generation = file_generation
        self.job = job
        self.file_type = job.file_type.letter_name if job else file_generation.file_type

    def generate_file(self):
        """ Generates a file based on the FileGeneration object and updates any Jobs referencing it """
        raw_filename = CONFIG_BROKER["".join([FILE_TYPE_DICT_LETTER_NAME[self.file_type], "_file_name"])]
        file_name = S3Handler.get_timestamped_filename(raw_filename)
        if self.is_local:
            file_path = "".join([CONFIG_BROKER['broker_files'], file_name])
        else:
            file_path = "".join(["None/", file_name])

        # Generate the file and upload to S3
        log_data = {'message': 'Finished file {} generation'.format(self.file_type), 'message_type': 'ValidatorInfo',
                    'file_type': self.file_type, 'file_path': file_path}
        if self.file_generation:
            self.generate_d_file(file_path)

            log_data.update({
                'agency_code': self.file_generation.agency_code, 'agency_type': self.file_generation.agency_type,
                'start_date': self.file_generation.start_date, 'end_date': self.file_generation.end_date,
                'file_generation_id': self.file_generation.file_generation_id
            })
        elif self.file_type == 'E':
            self.generate_e_file()
            log_data['job_id'] = self.job.job_id
        elif self.file_type == 'F':
            self.generate_f_file()
            log_data['job_id'] = self.job.job_id
        else:
            e = 'No FileGeneration object for D file generation.' if self.file_type in ['D1', 'D2'] else \
                'Cannot generate file for {} file type.'.format(self.file_type if self.file_type else 'empty')
            raise Exception(e)

<<<<<<< HEAD
=======
        if job.submission_id:
            submission = self.sess.query(Submission).filter_by(submission_id=job.submission_id).one_or_none()
            if submission:
                self.agency_code = submission.frec_code if submission.frec_code else submission.cgac_code

    def generate_from_job(self):
        """ Generates a file for a specified job """
        # Mark Job as running
        mark_job_status(self.job.job_id, 'running')

        # Ensure this is a file generation job
        job_type = self.job.job_type.name
        if job_type != 'file_upload':
            raise ResponseException(
                'Job ID {} is not a file generation job (job type is {})'.format(self.job.job_id, job_type),
                StatusCode.CLIENT_ERROR, None, ValidationError.jobError)

        # Ensure there is an available agency_code
        if not self.agency_code:
            raise ResponseException(
                'An agency_code must be provided to generate a file'.format(self.job.job_id, job_type),
                StatusCode.CLIENT_ERROR, None, ValidationError.jobError)

        # Retrieve any FileRequest that may have started since the Broker sent the request to SQS
        skip_generation = None
        if self.job.file_type.letter_name in ['D1', 'D2']:
            skip_generation = retrieve_cached_file_request(self.job, self.agency_type, self.agency_code, self.is_local)

        if not skip_generation:
            # Generate timestamped file names
            raw_filename = CONFIG_BROKER["".join([str(self.job.file_type.name), "_file_name"])]
            self.job.original_filename = S3Handler.get_timestamped_filename(raw_filename)
            if self.is_local:
                self.job.filename = "".join([CONFIG_BROKER['broker_files'], self.job.original_filename])
            else:
                self.job.filename = "".join([str(self.job.submission_id), "/", self.job.original_filename])
            self.sess.commit()

            # Generate the file, and upload to S3
            if self.job.file_type.letter_name in ['D1', 'D2']:
                # Update the validation Job if necessary
                update_validation_job_info(self.sess, self.job)

                self.generate_d_file()
            elif self.job.file_type.letter_name == 'A':
                self.generate_a_file()
            elif self.job.file_type.letter_name == 'E':
                self.generate_e_file()
            else:
                self.generate_f_file()

            mark_job_status(self.job.job_id, 'finished')

        logger.info({
            'message': 'Finished file {} generation'.format(self.job.file_type.letter_name),
            'message_type': 'ValidatorInfo', 'job_id': self.job.job_id, 'agency_code': self.agency_code,
            'file_type': self.job.file_type.letter_name, 'start_date': self.job.start_date,
            'end_date': self.job.end_date, 'filename': self.job.original_filename
        })

    def generate_d_file(self):
        """ Write file D1 or D2 to an appropriate CSV. """
        log_data = {'message': 'Starting file {} generation'.format(self.job.file_type.letter_name),
                    'message_type': 'ValidatorInfo', 'job_id': self.job.job_id, 'agency_code': self.agency_code,
                    'file_type': self.job.file_type.letter_name, 'start_date': self.job.start_date,
                    'end_date': self.job.end_date, 'filename': self.job.original_filename}
        if self.job.submission_id:
            log_data['submission_id'] = self.job.submission_id
>>>>>>> 987e9924
        logger.info(log_data)

    def generate_d_file(self, file_path):
        """ Write file D1 or D2 to an appropriate CSV. """
        log_data = {
            'message': 'Starting file {} generation'.format(self.file_type), 'message_type': 'ValidatorInfo',
            'agency_code': self.file_generation.agency_code, 'agency_type': self.file_generation.agency_type,
            'start_date': self.file_generation.start_date, 'end_date': self.file_generation.end_date,
            'file_generation_id': self.file_generation.file_generation_id, 'file_type': self.file_type,
            'file_path': file_path
        }
        logger.info(log_data)

        original_filename = file_path.split('/')[-1]
        local_file = "".join([CONFIG_BROKER['d_file_storage_path'], original_filename])

        # Prepare file data
        if self.file_type == 'D1':
            file_utils = fileD1
        elif self.file_type == 'D2':
            file_utils = fileD2
        else:
            raise Exception('Failed to generate_d_file with file_type:{} (must be D1 or D2).'.format(self.file_type))
        headers = [key for key in file_utils.mapping]
        query_utils = {
            "sess": self.sess, "file_utils": file_utils, "agency_code": self.file_generation.agency_code,
            "agency_type": self.file_generation.agency_type, "start": self.file_generation.start_date,
            "end": self.file_generation.end_date}

        # Generate the file locally, then place in S3
        write_query_to_file(local_file, file_path, headers, self.file_type, self.is_local, d_file_query,
                            query_utils)

        log_data['message'] = 'Finished writing to file: {}'.format(original_filename)
        logger.info(log_data)

        self.file_generation.file_path = file_path
        self.sess.commit()

        for job in self.sess.query(Job).filter_by(file_generation_id=self.file_generation.file_generation_id).all():
            copy_file_generation_to_job(job, self.file_generation, self.is_local)

    def generate_e_file(self):
        """ Write file E to an appropriate CSV. """
        log_data = {'message': 'Starting file E generation', 'message_type': 'ValidatorInfo', 'job_id': self.job.job_id,
                    'submission_id': self.job.submission_id, 'file_type': 'executive_compensation'}
        logger.info(log_data)

        d1 = self.sess.query(AwardProcurement.awardee_or_recipient_uniqu).\
            filter(AwardProcurement.submission_id == self.job.submission_id).\
            distinct()
        d2 = self.sess.query(AwardFinancialAssistance.awardee_or_recipient_uniqu).\
            filter(AwardFinancialAssistance.submission_id == self.job.submission_id).\
            distinct()
        duns_set = {r.awardee_or_recipient_uniqu for r in d1.union(d2)}
        duns_list = list(duns_set)    # get an order

        rows = []
        for i in range(0, len(duns_list), 100):
            rows.extend(fileE.retrieve_rows(duns_list[i:i + 100]))

        # Add rows to database here.
        # TODO: This is a temporary solution until loading from SAM's SFTP has been resolved
        for row in rows:
            self.sess.merge(ExecutiveCompensation(**fileE.row_to_dict(row)))
        self.sess.commit()

        log_data['message'] = 'Writing file E CSV'
        logger.info(log_data)

        write_csv(self.job.original_filename, self.job.filename, self.is_local, fileE.Row._fields, rows)

    def generate_f_file(self):
        """ Write rows from fileF.generate_f_rows to an appropriate CSV. """
        log_data = {'message': 'Starting file F generation', 'message_type': 'ValidatorInfo', 'job_id': self.job.job_id,
                    'submission_id': self.job.submission_id, 'file_type': 'sub_award'}
        logger.info(log_data)

        rows_of_dicts = fileF.generate_f_rows(self.job.submission_id)
        header = [key for key in fileF.mappings]    # keep order
        body = []
        for row in rows_of_dicts:
            body.append([row[key] for key in header])

        log_data['message'] = 'Writing file F CSV'
        logger.info(log_data)

        write_csv(self.job.original_filename, self.job.filename, self.is_local, header, body)

    def generate_a_file(self):
        """ Write file A to an appropriate CSV. """
        log_data = {'message': 'Starting file A generation', 'message_type': 'ValidatorInfo', 'job_id': self.job.job_id,
                    'agency_code': self.agency_code, 'file_type': self.job.file_type.letter_name,
                    'start_date': self.job.start_date, 'end_date': self.job.end_date,
                    'filename': self.job.original_filename}
        logger.info(log_data)

        local_file = "".join([CONFIG_BROKER['d_file_storage_path'], self.job.original_filename])
        headers = [key for key in fileA.mapping]
        # add 3 months to account for fiscal year
        period_date = self.job.end_date + relativedelta(months=3)
        query_utils = {"agency_code": self.agency_code, "period": period_date.month, "year": period_date.year,
                       "sess": self.sess}

        # Generate the file and put in S3
        write_query_to_file(local_file, self.job.filename, headers, self.job.file_type.letter_name, self.is_local,
                            a_file_query, query_utils)
        log_data['message'] = 'Finished writing to file: {}'.format(self.job.original_filename)
        logger.info(log_data)<|MERGE_RESOLUTION|>--- conflicted
+++ resolved
@@ -1,14 +1,7 @@
 import logging
 
-<<<<<<< HEAD
-from dataactbroker.helpers.generation_helper import d_file_query, copy_file_generation_to_job
-=======
 from datetime import datetime
 from dateutil.relativedelta import relativedelta
-
-from dataactbroker.helpers.generation_helper import (
-    retrieve_cached_file_request, update_validation_job_info, d_file_query, a_file_query)
->>>>>>> 987e9924
 
 from dataactcore.aws.s3Handler import S3Handler
 from dataactcore.config import CONFIG_BROKER
@@ -16,13 +9,7 @@
 from dataactcore.models.jobModels import Job
 from dataactcore.models.lookups import FILE_TYPE_DICT_LETTER_NAME
 from dataactcore.models.stagingModels import AwardFinancialAssistance, AwardProcurement
-<<<<<<< HEAD
-from dataactcore.utils import fileD1, fileD2, fileE, fileF
-=======
 from dataactcore.utils import fileA, fileD1, fileD2, fileE, fileF
-from dataactcore.utils.responseException import ResponseException
-from dataactcore.utils.statusCode import StatusCode
->>>>>>> 987e9924
 
 from dataactvalidator.filestreaming.csv_selection import write_csv, write_query_to_file
 
@@ -74,88 +61,17 @@
                 'start_date': self.file_generation.start_date, 'end_date': self.file_generation.end_date,
                 'file_generation_id': self.file_generation.file_generation_id
             })
-        elif self.file_type == 'E':
-            self.generate_e_file()
+        elif self.job.file_type.letter_name in ['A', 'E', 'F']:
             log_data['job_id'] = self.job.job_id
-        elif self.file_type == 'F':
-            self.generate_f_file()
-            log_data['job_id'] = self.job.job_id
+
+            # Call self.generate_%s_file() where %s is a, e, or f based on the Job's file_type
+            file_type_lower = self.job.file_type.letter_name.lower()
+            getattr(self, 'generate_%s_file' % file_type_lower)()
         else:
             e = 'No FileGeneration object for D file generation.' if self.file_type in ['D1', 'D2'] else \
                 'Cannot generate file for {} file type.'.format(self.file_type if self.file_type else 'empty')
             raise Exception(e)
 
-<<<<<<< HEAD
-=======
-        if job.submission_id:
-            submission = self.sess.query(Submission).filter_by(submission_id=job.submission_id).one_or_none()
-            if submission:
-                self.agency_code = submission.frec_code if submission.frec_code else submission.cgac_code
-
-    def generate_from_job(self):
-        """ Generates a file for a specified job """
-        # Mark Job as running
-        mark_job_status(self.job.job_id, 'running')
-
-        # Ensure this is a file generation job
-        job_type = self.job.job_type.name
-        if job_type != 'file_upload':
-            raise ResponseException(
-                'Job ID {} is not a file generation job (job type is {})'.format(self.job.job_id, job_type),
-                StatusCode.CLIENT_ERROR, None, ValidationError.jobError)
-
-        # Ensure there is an available agency_code
-        if not self.agency_code:
-            raise ResponseException(
-                'An agency_code must be provided to generate a file'.format(self.job.job_id, job_type),
-                StatusCode.CLIENT_ERROR, None, ValidationError.jobError)
-
-        # Retrieve any FileRequest that may have started since the Broker sent the request to SQS
-        skip_generation = None
-        if self.job.file_type.letter_name in ['D1', 'D2']:
-            skip_generation = retrieve_cached_file_request(self.job, self.agency_type, self.agency_code, self.is_local)
-
-        if not skip_generation:
-            # Generate timestamped file names
-            raw_filename = CONFIG_BROKER["".join([str(self.job.file_type.name), "_file_name"])]
-            self.job.original_filename = S3Handler.get_timestamped_filename(raw_filename)
-            if self.is_local:
-                self.job.filename = "".join([CONFIG_BROKER['broker_files'], self.job.original_filename])
-            else:
-                self.job.filename = "".join([str(self.job.submission_id), "/", self.job.original_filename])
-            self.sess.commit()
-
-            # Generate the file, and upload to S3
-            if self.job.file_type.letter_name in ['D1', 'D2']:
-                # Update the validation Job if necessary
-                update_validation_job_info(self.sess, self.job)
-
-                self.generate_d_file()
-            elif self.job.file_type.letter_name == 'A':
-                self.generate_a_file()
-            elif self.job.file_type.letter_name == 'E':
-                self.generate_e_file()
-            else:
-                self.generate_f_file()
-
-            mark_job_status(self.job.job_id, 'finished')
-
-        logger.info({
-            'message': 'Finished file {} generation'.format(self.job.file_type.letter_name),
-            'message_type': 'ValidatorInfo', 'job_id': self.job.job_id, 'agency_code': self.agency_code,
-            'file_type': self.job.file_type.letter_name, 'start_date': self.job.start_date,
-            'end_date': self.job.end_date, 'filename': self.job.original_filename
-        })
-
-    def generate_d_file(self):
-        """ Write file D1 or D2 to an appropriate CSV. """
-        log_data = {'message': 'Starting file {} generation'.format(self.job.file_type.letter_name),
-                    'message_type': 'ValidatorInfo', 'job_id': self.job.job_id, 'agency_code': self.agency_code,
-                    'file_type': self.job.file_type.letter_name, 'start_date': self.job.start_date,
-                    'end_date': self.job.end_date, 'filename': self.job.original_filename}
-        if self.job.submission_id:
-            log_data['submission_id'] = self.job.submission_id
->>>>>>> 987e9924
         logger.info(log_data)
 
     def generate_d_file(self, file_path):
