--- conflicted
+++ resolved
@@ -28,21 +28,16 @@
     # Create test suite
     suite = unittest.TestSuite()
 
-    #suite.addTests(unittest.makeSuite(LoginTests))
-    #suite.addTests(unittest.makeSuite(FileTests))
-    #suite.addTests(unittest.makeSuite(UserTests))
-    #suite.addTests(unittest.makeSuite(ValidatorTests))
-    #suite.addTests(unittest.makeSuite(JobTests))
-    #suite.addTests(unittest.makeSuite(FileTypeTests))
+    suite.addTests(unittest.makeSuite(LoginTests))
+    suite.addTests(unittest.makeSuite(FileTests))
+    suite.addTests(unittest.makeSuite(UserTests))
+    suite.addTests(unittest.makeSuite(ValidatorTests))
+    suite.addTests(unittest.makeSuite(JobTests))
+    suite.addTests(unittest.makeSuite(FileTypeTests))
 
     # to run a single test:
-<<<<<<< HEAD
-    suite.addTest(JobTests('test_empty'))
-    #suite.addTest(FileTypeTests('test_award_fin_mixed'))
-=======
     #suite.addTest(JobTests('test_bad_values_job'))
     #suite.addTest(FileTypeTests('test_cross_file'))
->>>>>>> dcf59f43
 
     print("{} tests in suite".format(suite.countTestCases()))
 
