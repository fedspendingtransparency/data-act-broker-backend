--- conflicted
+++ resolved
@@ -73,7 +73,6 @@
     object_class_name = fuzzy.FuzzyText()
 
 
-<<<<<<< HEAD
 class CFDAProgramFactory(factory.Factory):
     class Meta:
         model = domainModels.CFDAProgram
@@ -120,8 +119,6 @@
     archived_date = fuzzy.FuzzyText()
 
 
-=======
->>>>>>> 7ab2d369
 class ZipsFactory(factory.Factory):
     class Meta:
         model = domainModels.Zips
@@ -131,4 +128,4 @@
     zip_last4 = fuzzy.FuzzyText()
     state_abbreviation = fuzzy.FuzzyText()
     county_number = fuzzy.FuzzyText()
-    congressional_district_no = fuzzy.FuzzyText()+    congressional_district_no = fuzzy.FuzzyText()
