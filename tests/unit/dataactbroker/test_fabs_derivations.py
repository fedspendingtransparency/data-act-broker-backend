from dataactbroker.handlers.fabsDerivationsHandler import fabs_derivations
from dataactcore.models.lookups import (ACTION_TYPE_DICT, ASSISTANCE_TYPE_DICT, CORRECTION_DELETE_IND_DICT,
                                        RECORD_TYPE_DICT, BUSINESS_TYPE_DICT, BUSINESS_FUNDS_IND_DICT)

from tests.unit.dataactcore.factories.domain import (
    CGACFactory, FRECFactory, SubTierAgencyFactory, StatesFactory, CountyCodeFactory, CFDAProgramFactory,
    ZipCityFactory, ZipsFactory, CityCodeFactory, CountryCodeFactory)

from tests.unit.dataactcore.factories.staging import FPDSContractingOfficeFactory


def initialize_db_values(db, cfda_title=None, cgac_code=None, frec_code=None, use_frec=False):
    """ Initialize the values in the DB that can be used throughout the tests """
    if cgac_code:
        cgac = CGACFactory(cgac_code=cgac_code, agency_name="Test CGAC Agency")
    else:
        cgac = CGACFactory()
    if frec_code:
        frec = FRECFactory(frec_code=frec_code, agency_name="Test FREC Agency", cgac=cgac)
    else:
        frec = FRECFactory(cgac=cgac)
    db.session.add_all([cgac, frec])
    db.session.commit()

    cfda_number = CFDAProgramFactory(program_number=12.345, program_title=cfda_title)
    sub_tier = SubTierAgencyFactory(sub_tier_agency_code="1234", cgac=cgac, frec=frec, is_frec=use_frec,
                                    sub_tier_agency_name="Test Subtier Agency")
    state = StatesFactory(state_code="NY", state_name="New York")
    zip_code_1 = ZipsFactory(zip5="12345", zip_last4="6789", state_abbreviation=state.state_code, county_number="001",
                             congressional_district_no="01")
    zip_code_2 = ZipsFactory(zip5="12345", zip_last4="4321", state_abbreviation=state.state_code, county_number="001",
                             congressional_district_no="02")
    zip_code_3 = ZipsFactory(zip5="54321", zip_last4="4321", state_abbreviation=state.state_code, county_number="001",
                             congressional_district_no="05")
    zip_code_4 = ZipsFactory(zip5="98765", zip_last4="4321", state_abbreviation=state.state_code, county_number="001",
                             congressional_district_no=None)
    zip_city = ZipCityFactory(zip_code=zip_code_1.zip5, city_name="Test Zip City")
    zip_city_2 = ZipCityFactory(zip_code=zip_code_3.zip5, city_name="Test Zip City 2")
    zip_city_3 = ZipCityFactory(zip_code=zip_code_4.zip5, city_name="Test Zip City 3")
    county_code = CountyCodeFactory(state_code=state.state_code, county_number=zip_code_1.county_number,
                                    county_name="Test County")
    city_code = CityCodeFactory(feature_name="Test City", city_code="00001", state_code=state.state_code,
                                county_number=zip_code_1.county_number, county_name="Test City County")
    contracting_office = FPDSContractingOfficeFactory(contracting_office_code='033103',
                                                      contracting_office_name='Office')
    country_code = CountryCodeFactory(country_code='USA', country_name='United States of America')
    db.session.add_all([sub_tier, state, cfda_number, zip_code_1, zip_code_2, zip_code_3, zip_code_4, zip_city,
                        zip_city_2, zip_city_3, county_code, city_code, contracting_office, country_code])
    db.session.commit()


def initialize_test_obj(fao=None, nffa=None, cfda_num="00.000", sub_tier_code="1234", sub_fund_agency_code=None,
                        ppop_code="NY00000", ppop_zip4a=None, ppop_cd=None, le_zip5=None, le_zip4=None, record_type=2,
                        award_mod_amend=None, fain=None, uri=None, cdi=None, awarding_office='033103',
                        funding_office='033103', legal_congr=None, legal_city="WASHINGTON", legal_state="DC",
<<<<<<< HEAD
                        primary_place_country='USA', legal_country='USA', awardee_or_recipient_uniqu=None,
                        detached_award_financial_assistance_id=None, job_id=None):
=======
                        primary_place_country='USA', legal_country='USA', detached_award_financial_assistance_id=None,
                        job_id=None, action_type=None, assist_type=None, busi_type=None, busi_fund=None):
>>>>>>> 78e09b1d
    """ Initialize the values in the object being run through the fabs_derivations function """
    obj = {
        'federal_action_obligation': fao,
        'non_federal_funding_amount': nffa,
        'cfda_number': cfda_num,
        'awarding_sub_tier_agency_c': sub_tier_code,
        'funding_sub_tier_agency_co': sub_fund_agency_code,
        'place_of_performance_code': ppop_code,
        'place_of_performance_zip4a': ppop_zip4a,
        'place_of_performance_congr': ppop_cd,
        'legal_entity_zip5': le_zip5,
        'legal_entity_zip_last4': le_zip4,
        'record_type': record_type,
        'award_modification_amendme': award_mod_amend,
        'fain': fain,
        'uri': uri,
        'correction_delete_indicatr': cdi,
        'awarding_office_code': awarding_office,
        'funding_office_code': funding_office,
        'legal_entity_congressional': legal_congr,
        'legal_entity_city_name': legal_city,
        'legal_entity_state_code': legal_state,
        'place_of_perform_country_c': primary_place_country,
        'legal_entity_country_code': legal_country,
        'awardee_or_recipient_uniqu': awardee_or_recipient_uniqu,
        'detached_award_financial_assistance_id': detached_award_financial_assistance_id,
        'job_id': job_id,
        'action_type': action_type,
        'assistance_type': assist_type,
        'business_types': busi_type,
        'business_funds_indicator': busi_fund
    }
    return obj


def test_total_funding_amount(database):
    initialize_db_values(database)

    # when fao and nffa are empty
    obj = initialize_test_obj()
    obj = fabs_derivations(obj, database.session)
    assert obj['total_funding_amount'] == 0

    # when one of fao and nffa is empty and the other isn't
    obj = initialize_test_obj(fao=5.3)
    obj = fabs_derivations(obj, database.session)
    assert obj['total_funding_amount'] == 5.3

    # when fao and nffa aren't empty
    obj = initialize_test_obj(fao=-10.6, nffa=123)
    obj = fabs_derivations(obj, database.session)
    assert obj['total_funding_amount'] == 112.4


def test_cfda_title(database):
    initialize_db_values(database, cfda_title="Test Title")

    # when cfda_number isn't in the database
    obj = initialize_test_obj()
    obj = fabs_derivations(obj, database.session)
    assert obj['cfda_title'] is None

    # when cfda_number is in the database
    obj = initialize_test_obj(cfda_num="12.345")
    obj = fabs_derivations(obj, database.session)
    assert obj['cfda_title'] == "Test Title"


def test_awarding_agency_cgac(database):
    initialize_db_values(database, cgac_code="000", frec_code="1111")

    obj = initialize_test_obj(sub_tier_code="1234")
    obj = fabs_derivations(obj, database.session)
    assert obj['awarding_agency_code'] == "000"
    assert obj['awarding_agency_name'] == "Test CGAC Agency"
    assert obj['awarding_sub_tier_agency_n'] == "Test Subtier Agency"


def test_awarding_agency_frec(database):
    initialize_db_values(database, cgac_code="000", frec_code="1111", use_frec=True)

    obj = initialize_test_obj(sub_tier_code="1234")
    obj = fabs_derivations(obj, database.session)
    assert obj['awarding_agency_code'] == "1111"
    assert obj['awarding_agency_name'] == "Test FREC Agency"
    assert obj['awarding_sub_tier_agency_n'] == "Test Subtier Agency"


def test_funding_sub_tier_agency_na(database):
    initialize_db_values(database, cgac_code="5678")

    # when funding_sub_tier_agency_co is not provided
    obj = initialize_test_obj()
    obj = fabs_derivations(obj, database.session)
    assert obj['funding_sub_tier_agency_na'] is None
    assert obj['funding_agency_code'] is None
    assert obj['funding_agency_name'] is None

    # when funding_sub_tier_agency_co is provided
    obj = initialize_test_obj(sub_fund_agency_code="1234")
    obj = fabs_derivations(obj, database.session)
    assert obj['funding_sub_tier_agency_na'] == "Test Subtier Agency"
    assert obj['funding_agency_code'] == '5678'
    assert obj['funding_agency_name'] == 'Test CGAC Agency'


def test_ppop_state(database):
    initialize_db_values(database)

    obj = initialize_test_obj()
    obj = fabs_derivations(obj, database.session)
    assert obj['place_of_perfor_state_code'] == 'NY'
    assert obj['place_of_perform_state_nam'] == "New York"

    obj = initialize_test_obj(ppop_code="00*****")
    obj = fabs_derivations(obj, database.session)
    assert obj['place_of_perfor_state_code'] is None
    assert obj['place_of_perform_state_nam'] == "Multi-state"

    obj = initialize_test_obj(ppop_code="", record_type=3)
    obj = fabs_derivations(obj, database.session)
    assert obj['place_of_perfor_state_code'] is None
    assert obj['place_of_perform_state_nam'] is None


def test_ppop_derivations(database):
    initialize_db_values(database)

    # when ppop_zip4a is 5 digits and no congressional district
    obj = initialize_test_obj(ppop_zip4a="123454321")
    obj = fabs_derivations(obj, database.session)
    assert obj['place_of_performance_congr'] == '02'
    assert obj['place_of_perform_county_co'] == "001"
    assert obj['place_of_perform_county_na'] == "Test County"
    assert obj['place_of_performance_city'] == "Test Zip City"

    # when ppop_zip4a is 5 digits and has congressional district
    obj = initialize_test_obj(ppop_zip4a="12345-4321", ppop_cd="03")
    obj = fabs_derivations(obj, database.session)
    assert obj['place_of_performance_congr'] == '03'

    # when ppop_zip4a is 5 digits
    obj = initialize_test_obj(ppop_zip4a="12345")
    obj = fabs_derivations(obj, database.session)
    # cd should be 90 if there's more than one option
    assert obj['place_of_performance_congr'] == '90'
    assert obj['place_of_perform_county_co'] == "001"
    assert obj['place_of_perform_county_na'] == "Test County"
    assert obj['place_of_performance_city'] == "Test Zip City"

    # when ppop_zip4 is 9 digits but last 4 are invalid (one cd available)
    obj = initialize_test_obj(ppop_zip4a="543210000")
    obj = fabs_derivations(obj, database.session)
    assert obj['place_of_performance_congr'] == '05'
    assert obj['place_of_perform_county_co'] == "001"
    assert obj['place_of_perform_county_na'] == "Test County"
    assert obj['place_of_performance_city'] == "Test Zip City 2"

    # when ppop_zip4 is 9 digits (no cd available)
    obj = initialize_test_obj(ppop_zip4a="987654321")
    obj = fabs_derivations(obj, database.session)
    assert obj['place_of_performance_congr'] == '90'
    assert obj['place_of_perform_county_co'] == "001"
    assert obj['place_of_perform_county_na'] == "Test County"
    assert obj['place_of_performance_city'] == "Test Zip City 3"

    # when we don't have ppop_zip4a and ppop_code is in XX**### format
    obj = initialize_test_obj(ppop_code="NY**001")
    obj = fabs_derivations(obj, database.session)
    assert obj['place_of_perform_county_co'] == "001"
    assert obj['place_of_perform_county_na'] == "Test County"
    assert obj['place_of_performance_city'] is None
    assert obj['place_of_performance_congr'] is None

    # when we don't have ppop_zip4a and ppop_code is in XX##### format
    obj = initialize_test_obj(ppop_code="NY00001")
    obj = fabs_derivations(obj, database.session)
    assert obj['place_of_perform_county_co'] == "001"
    assert obj['place_of_perform_county_na'] == "Test City County"
    assert obj['place_of_performance_city'] == "Test City"
    assert obj['place_of_performance_congr'] is None

    # when we don't have a ppop_code at all
    obj = initialize_test_obj(ppop_code="", record_type=3)
    obj = fabs_derivations(obj, database.session)
    assert obj['place_of_perform_county_co'] is None
    assert obj['place_of_perform_county_na'] is None
    assert obj['place_of_performance_city'] is None
    assert obj['place_of_performance_congr'] is None


def test_legal_entity_derivations(database):
    initialize_db_values(database)

    # if there is a legal_entity_zip5, record_type is always 2 or 3
    # when we have legal_entity_zip5 and zip4
    obj = initialize_test_obj(le_zip5="12345", le_zip4="6789")
    obj = fabs_derivations(obj, database.session)
    assert obj['legal_entity_city_name'] == "Test Zip City"
    assert obj['legal_entity_congressional'] == "01"
    assert obj['legal_entity_county_code'] == "001"
    assert obj['legal_entity_county_name'] == "Test County"
    assert obj['legal_entity_state_code'] == "NY"
    assert obj['legal_entity_state_name'] == "New York"

    # when we have legal_entity_zip5 but no zip4
    obj = initialize_test_obj(le_zip5="12345")
    obj = fabs_derivations(obj, database.session)
    assert obj['legal_entity_city_name'] == "Test Zip City"
    # there are multiple options so this should be 90
    assert obj['legal_entity_congressional'] == "90"
    assert obj['legal_entity_county_code'] == "001"
    assert obj['legal_entity_county_name'] == "Test County"
    assert obj['legal_entity_state_code'] == "NY"
    assert obj['legal_entity_state_name'] == "New York"

    # when we have legal_entity_zip5 and congressional but no zip4
    obj = initialize_test_obj(le_zip5="12345", legal_congr="95")
    obj = fabs_derivations(obj, database.session)
    assert obj['legal_entity_congressional'] == "95"

    # if there is no legal_entity_zip5 and record_type is 1, ppop_code is always in format XX**###
    obj = initialize_test_obj(record_type=1, ppop_cd="03", ppop_code="NY**001")
    obj = fabs_derivations(obj, database.session)
    assert obj['legal_entity_city_name'] is None
    assert obj['legal_entity_congressional'] == "03"
    assert obj['legal_entity_county_code'] == "001"
    assert obj['legal_entity_county_name'] == "Test County"
    assert obj['legal_entity_state_code'] == "NY"
    assert obj['legal_entity_state_name'] == "New York"

    # if there is no legal_entity_zip5, record_type is always 1 and ppop_code can be format XX*****
    obj = initialize_test_obj(record_type=1, ppop_cd=None, ppop_code="NY*****")
    obj = fabs_derivations(obj, database.session)
    assert obj['legal_entity_city_name'] is None
    assert obj['legal_entity_congressional'] is None
    assert obj['legal_entity_county_code'] is None
    assert obj['legal_entity_county_name'] is None
    assert obj['legal_entity_state_code'] == "NY"
    assert obj['legal_entity_state_name'] == "New York"

    # if there is no legal_entity_zip5, record_type is always 1 and ppop_code can be format 00FORGN
    obj = initialize_test_obj(record_type=1, ppop_cd=None, ppop_code="00FORGN")
    obj = fabs_derivations(obj, database.session)
    assert obj['legal_entity_city_name'] is None
    assert obj['legal_entity_congressional'] is None
    assert obj['legal_entity_county_code'] is None
    assert obj['legal_entity_county_name'] is None
    assert obj['legal_entity_state_code'] is None
    assert obj['legal_entity_state_name'] is None


def test_primary_place_country(database):
    initialize_db_values(database)

    # if primary_plce_of_performance_country_code is present get country name
    obj = initialize_test_obj(primary_place_country='USA')
    obj = fabs_derivations(obj, database.session)
    assert obj['place_of_perform_country_n'] == 'United States of America'

    obj = initialize_test_obj(primary_place_country='NK')
    obj = fabs_derivations(obj, database.session)
    assert obj['place_of_perform_country_n'] is None


def test_awarding_office_codes(database):
    initialize_db_values(database)

    # if awarding office_code is present, get office name
    obj = initialize_test_obj()
    obj = fabs_derivations(obj, database.session)
    assert obj['awarding_office_name'] == 'Office'

    obj = initialize_test_obj(awarding_office='111111')
    obj = fabs_derivations(obj, database.session)
    assert obj['awarding_office_name'] is None


def test_funding_office_codes(database):
    initialize_db_values(database)

    # if funding office_code is present, get office name
    obj = initialize_test_obj()
    obj = fabs_derivations(obj, database.session)
    assert obj['funding_office_name'] == 'Office'

    obj = initialize_test_obj(funding_office='111111')
    obj = fabs_derivations(obj, database.session)
    assert obj['funding_office_name'] is None


def test_legal_country(database):
    initialize_db_values(database)

    # if primary_plce_of_performance_country_code is present get country name
    obj = initialize_test_obj(legal_country='USA')
    obj = fabs_derivations(obj, database.session)
    assert obj['legal_entity_country_name'] == 'United States of America'

    obj = initialize_test_obj(legal_country='NK')
    obj = fabs_derivations(obj, database.session)
    assert obj['legal_entity_country_name'] is None


def test_split_zip(database):
    initialize_db_values(database)

    # testing with 5-digit
    obj = initialize_test_obj(ppop_zip4a='12345')
    obj = fabs_derivations(obj, database.session)
    assert obj['place_of_performance_zip5'] == '12345'
    assert obj['place_of_perform_zip_last4'] is None

    # testing with 9-digit
    obj = initialize_test_obj(ppop_zip4a='123456789')
    obj = fabs_derivations(obj, database.session)
    assert obj['place_of_performance_zip5'] == '12345'
    assert obj['place_of_perform_zip_last4'] == '6789'

    # testing with 9-digit and dash
    obj = initialize_test_obj(ppop_zip4a='12345-6789')
    obj = fabs_derivations(obj, database.session)
    assert obj['place_of_performance_zip5'] == '12345'
    assert obj['place_of_perform_zip_last4'] == '6789'

    # testing with city-wide
    obj = initialize_test_obj(ppop_zip4a='city-wide')
    obj = fabs_derivations(obj, database.session)
    assert obj['place_of_performance_zip5'] is None
    assert obj['place_of_perform_zip_last4'] is None

    # testing without ppop_zip4
    obj = initialize_test_obj(ppop_zip4a='')
    obj = fabs_derivations(obj, database.session)
    assert obj['place_of_performance_zip5'] is None
    assert obj['place_of_perform_zip_last4'] is None


<<<<<<< HEAD
def test_derive_parent_duns(database, monkeypatch):
    obj = initialize_test_obj(awardee_or_recipient_uniqu='123456')

    assert not obj['ultimate_parent_legal_enti']
    assert not obj['ultimate_parent_unique_ide']


def test_derive_parent_duns_return_none(database, monkeypatch):
    obj = initialize_test_obj(awardee_or_recipient_uniqu='123456')

    fabs_derivations(obj, database.session)

    assert not obj['ultimate_parent_legal_enti']
    assert not obj['ultimate_parent_unique_ide']
=======
def test_derive_labels(database):
    initialize_db_values(database)

    # Testing when these values are blank
    obj = initialize_test_obj()
    obj = fabs_derivations(obj, database.session)
    assert obj['action_type_description'] is None
    assert obj['assistance_type_desc'] is None
    assert obj['correction_delete_ind_desc'] is None
    assert obj['business_types_desc'] is None
    assert obj['business_funds_ind_desc'] is None

    # Testing for valid values of each
    obj = initialize_test_obj(cdi='c', action_type='a', assist_type='02', busi_type='d', busi_fund='non')
    obj = fabs_derivations(obj, database.session)
    assert obj['action_type_description'] == ACTION_TYPE_DICT['A']
    assert obj['assistance_type_desc'] == ASSISTANCE_TYPE_DICT['02']
    assert obj['correction_delete_ind_desc'] == CORRECTION_DELETE_IND_DICT['C']
    assert obj['record_type_description'] == RECORD_TYPE_DICT[2]
    assert obj['business_types_desc'] == BUSINESS_TYPE_DICT['D']
    assert obj['business_funds_ind_desc'] == BUSINESS_FUNDS_IND_DICT['NON']

    # Testing for invalid values of each
    obj = initialize_test_obj(cdi='f', action_type='z', assist_type='01', record_type=5, busi_type='Z', busi_fund='ab')
    obj = fabs_derivations(obj, database.session)
    assert obj['action_type_description'] is None
    assert obj['assistance_type_desc'] is None
    assert obj['correction_delete_ind_desc'] is None
    assert obj['record_type_description'] is None
    assert obj['business_types_desc'] is None
    assert obj['business_funds_ind_desc'] is None

    # Test multiple business types (2 valid, one invalid)
    obj = initialize_test_obj(cdi='f', action_type='z', assist_type='01', record_type=5, busi_type='azb')
    obj = fabs_derivations(obj, database.session)
    assert obj['business_types_desc'] == BUSINESS_TYPE_DICT['A'] + ';' + BUSINESS_TYPE_DICT['B']
>>>>>>> 78e09b1d


def test_is_active(database):
    initialize_db_values(database)

    # Testing with none values
    obj = initialize_test_obj()
    obj = fabs_derivations(obj, database.session)
    assert obj['is_active'] is True

    # Testing with value other than D
    obj = initialize_test_obj(cdi="c")
    obj = fabs_derivations(obj, database.session)
    assert obj['is_active'] is True

    # Testing with D
    obj = initialize_test_obj(cdi="D")
    obj = fabs_derivations(obj, database.session)
    assert obj['is_active'] is False<|MERGE_RESOLUTION|>--- conflicted
+++ resolved
@@ -53,13 +53,11 @@
                         ppop_code="NY00000", ppop_zip4a=None, ppop_cd=None, le_zip5=None, le_zip4=None, record_type=2,
                         award_mod_amend=None, fain=None, uri=None, cdi=None, awarding_office='033103',
                         funding_office='033103', legal_congr=None, legal_city="WASHINGTON", legal_state="DC",
-<<<<<<< HEAD
-                        primary_place_country='USA', legal_country='USA', awardee_or_recipient_uniqu=None,
-                        detached_award_financial_assistance_id=None, job_id=None):
-=======
                         primary_place_country='USA', legal_country='USA', detached_award_financial_assistance_id=None,
-                        job_id=None, action_type=None, assist_type=None, busi_type=None, busi_fund=None):
->>>>>>> 78e09b1d
+                        job_id=None, action_type=None, assist_type=None, busi_type=None, busi_fund=None,
+                        awardee_or_recipient_uniqu=None
+                        ):
+
     """ Initialize the values in the object being run through the fabs_derivations function """
     obj = {
         'federal_action_obligation': fao,
@@ -398,7 +396,6 @@
     assert obj['place_of_perform_zip_last4'] is None
 
 
-<<<<<<< HEAD
 def test_derive_parent_duns(database, monkeypatch):
     obj = initialize_test_obj(awardee_or_recipient_uniqu='123456')
 
@@ -413,7 +410,8 @@
 
     assert not obj['ultimate_parent_legal_enti']
     assert not obj['ultimate_parent_unique_ide']
-=======
+
+
 def test_derive_labels(database):
     initialize_db_values(database)
 
@@ -450,7 +448,6 @@
     obj = initialize_test_obj(cdi='f', action_type='z', assist_type='01', record_type=5, busi_type='azb')
     obj = fabs_derivations(obj, database.session)
     assert obj['business_types_desc'] == BUSINESS_TYPE_DICT['A'] + ';' + BUSINESS_TYPE_DICT['B']
->>>>>>> 78e09b1d
 
 
 def test_is_active(database):
