--- conflicted
+++ resolved
@@ -213,15 +213,7 @@
 
 
 def test_derive_unique_id():
-<<<<<<< HEAD
-    row = {
-        "display_tas": "DISPLAY-TAS",
-        "afa_generated_unique": "AFA-GENERATED-UNIQUE",
-        "something": "else",
-    }
-=======
     row = {"display_tas": "DISPLAY-TAS", "afa_generated_unique": "AFA-GENERATED-UNIQUE", "something": "else"}
->>>>>>> 48df5fd9
     assert (
         validation_helper.derive_unique_id(row, is_fabs=True) == "AssistanceTransactionUniqueKey:"
         " AFA-GENERATED-UNIQUE"
@@ -273,7 +265,6 @@
     assert validation_helper.derive_fabs_afa_generated_unique(row) == "-none-_-none-_-none-_-none-_-none-"
 
 
-<<<<<<< HEAD
 def test_retrieve_agency_codes(database):
     sess = database.session
     cgac = CGAC(cgac_code="0000", agency_name="Example Agency")
@@ -341,20 +332,6 @@
         "ASST_NON_-NONE-_-NONE-",
     ]
     assert result.to_list() == expected
-=======
-def test_derive_fabs_unique_award_key():
-    # Record type 1 - choose URI
-    row = {"awarding_sub_tier_agency_c": "0123", "fain": "FAIN", "uri": "URI", "record_type": "1"}
-    assert validation_helper.derive_fabs_unique_award_key(row) == "ASST_AGG_URI_0123"
-    row = {"awarding_sub_tier_agency_c": None, "fain": "FAIN", "uri": None, "record_type": "1"}
-    assert validation_helper.derive_fabs_unique_award_key(row) == "ASST_AGG_-NONE-_-NONE-"
-
-    # Record type 2 - choose FAIN
-    row = {"awarding_sub_tier_agency_c": "4567", "fain": "FAIN", "uri": "URI", "record_type": "2"}
-    assert validation_helper.derive_fabs_unique_award_key(row) == "ASST_NON_FAIN_4567"
-    row = {"awarding_sub_tier_agency_c": None, "fain": None, "uri": "URI", "record_type": "2"}
-    assert validation_helper.derive_fabs_unique_award_key(row) == "ASST_NON_-NONE-_-NONE-"
->>>>>>> 48df5fd9
 
 
 def test_apply_label():
@@ -371,16 +348,7 @@
 
 
 def test_gather_flex_fields():
-<<<<<<< HEAD
-    flex_data = pd.DataFrame(
-        {
-            "row_number": ["1", "2", "3", "4", "5"],
-            "concatted": ["A", "B", "C", "D", "E"],
-        }
-    )
-=======
     flex_data = pd.DataFrame({"row_number": ["1", "2", "3", "4", "5"], "concatted": ["A", "B", "C", "D", "E"]})
->>>>>>> 48df5fd9
     row = {"Row Number": "4"}
     assert validation_helper.gather_flex_fields(row, flex_data) == "D"
     assert validation_helper.gather_flex_fields(row, None) == ""
@@ -414,14 +382,7 @@
     non_length_field = FileColumn()
     csv_schema = {"length_field": length_field, "non_length_field": non_length_field}
 
-<<<<<<< HEAD
-    row = {
-        "Field Name": "length_field",
-        "Value Provided": "this is more than five characters",
-    }
-=======
     row = {"Field Name": "length_field", "Value Provided": "this is more than five characters"}
->>>>>>> 48df5fd9
     assert validation_helper.valid_length(row, csv_schema) is False
     row = {"Field Name": "length_field", "Value Provided": "four"}
     assert validation_helper.valid_length(row, csv_schema) is True
@@ -468,22 +429,8 @@
     required = ["required1", "required2"]
     required_labels = {"required1": "Required 1"}
     report_headers = ValidationManager.report_headers
-<<<<<<< HEAD
-    short_cols = {
-        "required1": "req1",
-        "not_required1": "n_req1",
-        "not_required2": "n_req2",
-    }
-    flex_data = pd.DataFrame(
-        {
-            "row_number": ["1", "2", "3", "4", "5"],
-            "concatted": ["A", "B", "C", "D", "E"],
-        }
-    )
-=======
     short_cols = {"required1": "req1", "not_required1": "n_req1", "not_required2": "n_req2"}
     flex_data = pd.DataFrame({"row_number": ["1", "2", "3", "4", "5"], "concatted": ["A", "B", "C", "D", "E"]})
->>>>>>> 48df5fd9
     is_fabs = False
 
     error_msg = ValidationError.required_error_msg
@@ -494,48 +441,9 @@
     expected_data = [
         ["ID3", "req1", error_msg, "", expected_value, "", "C", "3", "", error_type],
         ["ID5", "req1", error_msg, "", expected_value, "", "E", "5", "", error_type],
-<<<<<<< HEAD
-        [
-            "ID2",
-            "required2",
-            error_msg,
-            "",
-            expected_value,
-            "",
-            "B",
-            "2",
-            "",
-            error_type,
-        ],
-        [
-            "ID4",
-            "required2",
-            error_msg,
-            "",
-            expected_value,
-            "",
-            "D",
-            "4",
-            "",
-            error_type,
-        ],
-        [
-            "ID5",
-            "required2",
-            error_msg,
-            "",
-            expected_value,
-            "",
-            "E",
-            "5",
-            "",
-            error_type,
-        ],
-=======
         ["ID2", "required2", error_msg, "", expected_value, "", "B", "2", "", error_type],
         ["ID4", "required2", error_msg, "", expected_value, "", "D", "4", "", error_type],
         ["ID5", "required2", error_msg, "", expected_value, "", "E", "5", "", error_type],
->>>>>>> 48df5fd9
     ]
     expected_error_df = pd.DataFrame(expected_data, columns=report_headers + ["error_type"])
     error_df = validation_helper.check_required(
@@ -545,74 +453,11 @@
 
     is_fabs = True
     expected_data = [
-<<<<<<< HEAD
-        [
-            "ID3",
-            "req1",
-            error_msg,
-            "",
-            expected_value,
-            "",
-            "C",
-            "3",
-            "Required 1",
-            error_type,
-        ],
-        [
-            "ID5",
-            "req1",
-            error_msg,
-            "",
-            expected_value,
-            "",
-            "E",
-            "5",
-            "Required 1",
-            error_type,
-        ],
-        [
-            "ID2",
-            "required2",
-            error_msg,
-            "",
-            expected_value,
-            "",
-            "B",
-            "2",
-            "",
-            error_type,
-        ],
-        [
-            "ID4",
-            "required2",
-            error_msg,
-            "",
-            expected_value,
-            "",
-            "D",
-            "4",
-            "",
-            error_type,
-        ],
-        [
-            "ID5",
-            "required2",
-            error_msg,
-            "",
-            expected_value,
-            "",
-            "E",
-            "5",
-            "",
-            error_type,
-        ],
-=======
         ["ID3", "req1", error_msg, "", expected_value, "", "C", "3", "Required 1", error_type],
         ["ID5", "req1", error_msg, "", expected_value, "", "E", "5", "Required 1", error_type],
         ["ID2", "required2", error_msg, "", expected_value, "", "B", "2", "", error_type],
         ["ID4", "required2", error_msg, "", expected_value, "", "D", "4", "", error_type],
         ["ID5", "required2", error_msg, "", expected_value, "", "E", "5", "", error_type],
->>>>>>> 48df5fd9
     ]
     expected_error_df = pd.DataFrame(expected_data, columns=report_headers + ["error_type"])
     error_df = validation_helper.check_required(
@@ -641,16 +486,7 @@
         "dec": FileColumn(field_types_id=FIELD_TYPE_DICT["DECIMAL"]),
     }
     short_cols = {"int": "i", "bool": "b"}
-<<<<<<< HEAD
-    flex_data = pd.DataFrame(
-        {
-            "row_number": ["1", "2", "3", "4", "5"],
-            "concatted": ["A", "B", "C", "D", "E"],
-        }
-    )
-=======
     flex_data = pd.DataFrame({"row_number": ["1", "2", "3", "4", "5"], "concatted": ["A", "B", "C", "D", "E"]})
->>>>>>> 48df5fd9
     is_fabs = False
 
     error_msg = ValidationError.type_error_msg
@@ -658,55 +494,6 @@
     # report_headers = ['Unique ID', 'Field Name', 'Rule Message', 'Value Provided', 'Expected Value', 'Difference',
     #                   'Flex Field', 'Row Number', 'Rule Label'] + ['error_type']
     expected_data = [
-<<<<<<< HEAD
-        [
-            "ID4",
-            "i",
-            error_msg,
-            "i: no",
-            "This field must be a int",
-            "",
-            "D",
-            "4",
-            "",
-            error_type,
-        ],
-        [
-            "ID5",
-            "b",
-            error_msg,
-            "b: 4",
-            "This field must be a boolean",
-            "",
-            "E",
-            "5",
-            "",
-            error_type,
-        ],
-        [
-            "ID3",
-            "dec",
-            error_msg,
-            "dec: no",
-            "This field must be a decimal",
-            "",
-            "C",
-            "3",
-            "",
-            error_type,
-        ],
-    ]
-    expected_error_df = pd.DataFrame(expected_data, columns=report_headers + ["error_type"])
-    error_df = validation_helper.check_type(
-        data,
-        type_fields,
-        type_labels,
-        report_headers,
-        csv_schema,
-        short_cols,
-        flex_data,
-        is_fabs,
-=======
         ["ID4", "i", error_msg, "i: no", "This field must be a int", "", "D", "4", "", error_type],
         ["ID5", "b", error_msg, "b: 4", "This field must be a boolean", "", "E", "5", "", error_type],
         ["ID3", "dec", error_msg, "dec: no", "This field must be a decimal", "", "C", "3", "", error_type],
@@ -714,61 +501,11 @@
     expected_error_df = pd.DataFrame(expected_data, columns=report_headers + ["error_type"])
     error_df = validation_helper.check_type(
         data, type_fields, type_labels, report_headers, csv_schema, short_cols, flex_data, is_fabs
->>>>>>> 48df5fd9
     )
     assert_frame_equal(error_df, expected_error_df)
 
     is_fabs = True
     expected_data = [
-<<<<<<< HEAD
-        [
-            "ID4",
-            "i",
-            error_msg,
-            "i: no",
-            "This field must be a int",
-            "",
-            "D",
-            "4",
-            "Integer",
-            error_type,
-        ],
-        [
-            "ID5",
-            "b",
-            error_msg,
-            "b: 4",
-            "This field must be a boolean",
-            "",
-            "E",
-            "5",
-            "",
-            error_type,
-        ],
-        [
-            "ID3",
-            "dec",
-            error_msg,
-            "dec: no",
-            "This field must be a decimal",
-            "",
-            "C",
-            "3",
-            "Decimal",
-            error_type,
-        ],
-    ]
-    expected_error_df = pd.DataFrame(expected_data, columns=report_headers + ["error_type"])
-    error_df = validation_helper.check_type(
-        data,
-        type_fields,
-        type_labels,
-        report_headers,
-        csv_schema,
-        short_cols,
-        flex_data,
-        is_fabs,
-=======
         ["ID4", "i", error_msg, "i: no", "This field must be a int", "", "D", "4", "Integer", error_type],
         ["ID5", "b", error_msg, "b: 4", "This field must be a boolean", "", "E", "5", "", error_type],
         ["ID3", "dec", error_msg, "dec: no", "This field must be a decimal", "", "C", "3", "Decimal", error_type],
@@ -776,7 +513,6 @@
     expected_error_df = pd.DataFrame(expected_data, columns=report_headers + ["error_type"])
     error_df = validation_helper.check_type(
         data, type_fields, type_labels, report_headers, csv_schema, short_cols, flex_data, is_fabs
->>>>>>> 48df5fd9
     )
     assert_frame_equal(error_df, expected_error_df)
 
@@ -794,52 +530,17 @@
     report_headers = ValidationManager.report_headers
     csv_schema = {"has_length": FileColumn(length=3), "no_length": FileColumn()}
     short_cols = {"has_length": "len"}
-<<<<<<< HEAD
-    flex_data = pd.DataFrame(
-        {
-            "row_number": ["1", "2", "3", "4", "5"],
-            "concatted": ["A", "B", "C", "D", "E"],
-        }
-    )
-=======
     flex_data = pd.DataFrame({"row_number": ["1", "2", "3", "4", "5"], "concatted": ["A", "B", "C", "D", "E"]})
->>>>>>> 48df5fd9
     type_error_rows = ["5"]
 
     error_msg = ValidationError.length_error_msg
     error_type = ValidationError.length_error
     # report_headers = ['Unique ID', 'Field Name', 'Rule Message', 'Value Provided', 'Expected Value', 'Difference',
     #                   'Flex Field', 'Row Number', 'Rule Label'] + ['error_type']
-<<<<<<< HEAD
-    expected_data = [
-        [
-            "ID4",
-            "len",
-            error_msg,
-            "len: 1234",
-            "Max length: 3",
-            "",
-            "D",
-            "4",
-            "",
-            error_type,
-        ]
-    ]
-    expected_error_df = pd.DataFrame(expected_data, columns=report_headers + ["error_type"])
-    error_df = validation_helper.check_length(
-        data,
-        length_fields,
-        report_headers,
-        csv_schema,
-        short_cols,
-        flex_data,
-        type_error_rows,
-=======
     expected_data = [["ID4", "len", error_msg, "len: 1234", "Max length: 3", "", "D", "4", "", error_type]]
     expected_error_df = pd.DataFrame(expected_data, columns=report_headers + ["error_type"])
     error_df = validation_helper.check_length(
         data, length_fields, report_headers, csv_schema, short_cols, flex_data, type_error_rows
->>>>>>> 48df5fd9
     )
     assert_frame_equal(error_df, expected_error_df)
 
@@ -855,16 +556,7 @@
     format_fields = ["dates"]
     report_headers = ValidationManager.report_headers
     short_cols = {"dates": "date"}
-<<<<<<< HEAD
-    flex_data = pd.DataFrame(
-        {
-            "row_number": ["1", "2", "3", "4", "5"],
-            "concatted": ["A", "B", "C", "D", "E"],
-        }
-    )
-=======
     flex_data = pd.DataFrame({"row_number": ["1", "2", "3", "4", "5"], "concatted": ["A", "B", "C", "D", "E"]})
->>>>>>> 48df5fd9
 
     error_msg = ValidationError.field_format_error_msg
     error_type = ValidationError.field_format_error
@@ -919,17 +611,7 @@
         FileColumn(name_short="string", field_types_id=FIELD_TYPE_DICT["STRING"], length=5),
         FileColumn(name_short="bool", field_types_id=FIELD_TYPE_DICT["BOOLEAN"], required=True),
         FileColumn(name_short="dec", field_types_id=FIELD_TYPE_DICT["DECIMAL"]),
-<<<<<<< HEAD
-        FileColumn(
-            name_short="int",
-            field_types_id=FIELD_TYPE_DICT["INT"],
-            padded_flag=True,
-            length=4,
-            required=True,
-        ),
-=======
         FileColumn(name_short="int", field_types_id=FIELD_TYPE_DICT["INT"], padded_flag=True, length=4, required=True),
->>>>>>> 48df5fd9
         FileColumn(name_short="date", field_types_id=FIELD_TYPE_DICT["DATE"]),
     ]
     sess.add_all(fields)
@@ -965,12 +647,7 @@
     ]
     expected_format_error_df = pd.DataFrame(expected_data, columns=report_headers + ["error_type"])
     assert_frame_equal(
-<<<<<<< HEAD
-        validation_helper.process_formatting_errors(short_rows, long_rows, report_headers),
-        expected_format_error_df,
-=======
         validation_helper.process_formatting_errors(short_rows, long_rows, report_headers), expected_format_error_df
->>>>>>> 48df5fd9
     )
 
 
