from tests.unit.dataactcore.factories.staging import DetachedAwardFinancialAssistanceFactory
from tests.unit.dataactvalidator.utils import number_of_errors, query_columns

_FILE = 'fabs40_detached_award_financial_assistance_2'


def test_column_headers(database):
    expected_subset = {"row_number", "place_of_performance_code", "record_type"}
    actual = set(query_columns(_FILE, database))
    assert expected_subset == actual


def test_success(database):
    """ PrimaryPlaceOfPerformanceCode for aggregate records (i.e., when RecordType = 1) must be in countywide
<<<<<<< HEAD
        (XX**###), statewide (XX*****), or foreign (00FORGN) formats. """

    det_award_1 = DetachedAwardFinancialAssistanceFactory(place_of_performance_code="NY**123", record_type="1")
    det_award_2 = DetachedAwardFinancialAssistanceFactory(place_of_performance_code="ny**987", record_type="1")
    det_award_3 = DetachedAwardFinancialAssistanceFactory(place_of_performance_code="NY*****", record_type="1")
    det_award_4 = DetachedAwardFinancialAssistanceFactory(place_of_performance_code="ny*****", record_type="1")
    det_award_5 = DetachedAwardFinancialAssistanceFactory(place_of_performance_code="00FORGN", record_type="1")
    det_award_6 = DetachedAwardFinancialAssistanceFactory(place_of_performance_code="00forgn", record_type="1")
    errors = number_of_errors(_FILE, database, models=[det_award_1, det_award_2, det_award_3, det_award_4,
                                                       det_award_5, det_award_6])
=======
        format (XX**###). """

    det_award_1 = DetachedAwardFinancialAssistanceFactory(place_of_performance_code="NY*****", record_type=2)
    det_award_2 = DetachedAwardFinancialAssistanceFactory(place_of_performance_code="NY**123", record_type=1)
    det_award_3 = DetachedAwardFinancialAssistanceFactory(place_of_performance_code="ny**987", record_type=1)
    errors = number_of_errors(_FILE, database, models=[det_award_1, det_award_2, det_award_3])
>>>>>>> 51885694
    assert errors == 0


def test_failure(database):
    """ Test failure for PrimaryPlaceOfPerformanceCode for aggregate records (i.e., when RecordType = 1)
        must be in countywide (XX**###), statewide (XX*****), or foreign (00FORGN) formats. """

    det_award_1 = DetachedAwardFinancialAssistanceFactory(place_of_performance_code="00**333", record_type=1)
    det_award_2 = DetachedAwardFinancialAssistanceFactory(place_of_performance_code="AB**33", record_type=1)
    det_award_3 = DetachedAwardFinancialAssistanceFactory(place_of_performance_code="00*****", record_type=1)
    errors = number_of_errors(_FILE, database, models=[det_award_1, det_award_2, det_award_3])
    assert errors == 3<|MERGE_RESOLUTION|>--- conflicted
+++ resolved
@@ -12,7 +12,6 @@
 
 def test_success(database):
     """ PrimaryPlaceOfPerformanceCode for aggregate records (i.e., when RecordType = 1) must be in countywide
-<<<<<<< HEAD
         (XX**###), statewide (XX*****), or foreign (00FORGN) formats. """
 
     det_award_1 = DetachedAwardFinancialAssistanceFactory(place_of_performance_code="NY**123", record_type="1")
@@ -23,14 +22,6 @@
     det_award_6 = DetachedAwardFinancialAssistanceFactory(place_of_performance_code="00forgn", record_type="1")
     errors = number_of_errors(_FILE, database, models=[det_award_1, det_award_2, det_award_3, det_award_4,
                                                        det_award_5, det_award_6])
-=======
-        format (XX**###). """
-
-    det_award_1 = DetachedAwardFinancialAssistanceFactory(place_of_performance_code="NY*****", record_type=2)
-    det_award_2 = DetachedAwardFinancialAssistanceFactory(place_of_performance_code="NY**123", record_type=1)
-    det_award_3 = DetachedAwardFinancialAssistanceFactory(place_of_performance_code="ny**987", record_type=1)
-    errors = number_of_errors(_FILE, database, models=[det_award_1, det_award_2, det_award_3])
->>>>>>> 51885694
     assert errors == 0
 
 
