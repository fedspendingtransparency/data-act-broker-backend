--- conflicted
+++ resolved
@@ -115,18 +115,6 @@
         json = response.json
         # response ids are coming back as string, so patch the jobIdDict
         jobIdDict = {k: str(self.jobIdDict[k]) for k in self.jobIdDict.keys()}
-<<<<<<< HEAD
-        self.assertEqual(json[jobIdDict["uploadFinished"]]["job_status"],"finished")
-        self.assertEqual(json[jobIdDict["uploadFinished"]]["job_type"],"file_upload")
-        self.assertEqual(json[jobIdDict["uploadFinished"]]["file_type"],"award")
-        self.assertEqual(json[jobIdDict["recordRunning"]]["job_status"],"running")
-        self.assertEqual(json[jobIdDict["recordRunning"]]["job_type"],"csv_record_validation")
-        self.assertEqual(json[jobIdDict["recordRunning"]]["file_type"],"award")
-        self.assertEqual(json[jobIdDict["externalWaiting"]]["job_status"],"waiting")
-        self.assertEqual(json[jobIdDict["externalWaiting"]]["job_type"],"external_validation")
-        self.assertEqual(json[jobIdDict["externalWaiting"]]["file_type"],"award")
-=======
->>>>>>> 1fdb59c1
         self.assertEqual(json[jobIdDict["appropriations"]]["job_status"],"ready")
         self.assertEqual(json[jobIdDict["appropriations"]]["job_type"],"csv_record_validation")
         self.assertEqual(json[jobIdDict["appropriations"]]["file_type"],"appropriations")
