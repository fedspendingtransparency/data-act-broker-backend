import unittest
import os
import inspect
from datetime import datetime
from datetime import date
from time import sleep, time
from boto.s3.connection import S3Connection
from boto.s3.key import Key
from baseTest import BaseTest
from dataactcore.models.jobModels import Submission, JobStatus
from dataactcore.models.errorModels import ErrorData, FileStatus
from dataactcore.config import CONFIG_BROKER
from dataactcore.utils.responseException import ResponseException
from dataactbroker.handlers.jobHandler import JobHandler
from shutil import copy

class FileTests(BaseTest):
    """Test file submission routes."""

    @classmethod
    def setUpClass(cls):
        """Set up class-wide resources (test data)"""
        super(FileTests, cls).setUpClass()
        #TODO: refactor into a pytest fixture

        # get the submission test user
        submission_user = cls.userDb.getUserByEmail(
            cls.test_users['submission_email'])
        cls.submission_user_id = submission_user.user_id

        # setup submission/jobs data for test_check_status
        cls.status_check_submission_id = cls.insertSubmission(
            cls.jobTracker, cls.submission_user_id, agency = "Department of the Treasury", startDate = "04/01/2016", endDate = "04/02/2016")

        cls.jobIdDict = cls.setupJobsForStatusCheck(cls.interfaces,
            cls.status_check_submission_id)

        # setup submission/jobs data for test_error_report
        cls.error_report_submission_id = cls.insertSubmission(
            cls.jobTracker, cls.submission_user_id)
        cls.setupJobsForReports(cls.jobTracker, cls.error_report_submission_id)

        # setup file status data for test_metrics
        cls.test_metrics_submission_id = cls.insertSubmission(
            cls.jobTracker, cls.submission_user_id)
        cls.setupFileStatusData(cls.jobTracker, cls.errorDatabase,
            cls.test_metrics_submission_id)

    def setUp(self):
        """Test set-up."""
        super(FileTests, self).setUp()
        self.login_other_user(
            self.test_users["submission_email"], self.user_password)

    def call_file_submission(self):
        """Call the broker file submission route."""

        if(CONFIG_BROKER["use_aws"]):
            self.filenames = {"appropriations":"test1.csv",
                "award_financial":"test2.csv", "award":"test3.csv",
                "program_activity":"test4.csv", "agency_name": "Department of the Treasury",
                "reporting_period_start_date":"01/13/2001",
                "reporting_period_end_date":"01/14/2001"}
        else:
            # If local must use full destination path
            filePath = CONFIG_BROKER["broker_files"]
            self.filenames = {"appropriations":os.path.join(filePath,"test1.csv"),
                "award_financial":os.path.join(filePath,"test2.csv"), "award":os.path.join(filePath,"test3.csv"),
                "program_activity":os.path.join(filePath,"test4.csv"), "agency_name": "Department of the Treasury",
                "reporting_period_start_date":"01/13/2001",
                "reporting_period_end_date":"01/14/2001"}

        return self.app.post_json("/v1/submit_files/", self.filenames)

    def test_file_submission(self):
        """Test broker file submission and response."""
        response = self.call_file_submission()
        self.assertEqual(response.status_code, 200)
        self.assertEqual(response.headers.get("Content-Type"), "application/json")

        json = response.json
        self.assertIn("test1.csv", json["appropriations_key"])
        self.assertIn("test2.csv", json["award_financial_key"])
        self.assertIn("test3.csv", json["award_key"])
        self.assertIn("test4.csv", json["program_activity_key"])
        self.assertIn("credentials", json)

        credentials = json["credentials"]
        for requiredField in ["AccessKeyId", "SecretAccessKey",
            "SessionToken", "SessionToken"]:
            self.assertIn(requiredField, credentials)
            self.assertTrue(len(credentials[requiredField]))

        self.assertIn("bucket_name", json)
        self.assertTrue(len(json["bucket_name"]))

        fileResults = self.uploadFileByURL(
            "/"+json["appropriations_key"], "test1.csv")
        self.assertGreater(fileResults['bytesWritten'], 0)

        # Test that job ids are returned
        responseDict = json
        fileKeys = ["program_activity", "award", "award_financial",
            "appropriations"]
        for key in fileKeys:
            idKey = "".join([key,"_id"])
            self.assertIn(idKey, responseDict)
            jobId = responseDict[idKey]
            self.assertIsInstance(jobId, int)
            # Check that original filenames were stored in DB
            originalFilename = self.interfaces.jobDb.getOriginalFilenameById(jobId)
            self.assertEquals(originalFilename,self.filenames[key])
        # check that submission got mapped to the correct user
        submissionId = responseDict["submission_id"]
        self.file_submission_id = submissionId
        submission = self.interfaces.jobDb.getSubmissionById(submissionId)
        self.assertEquals(submission.user_id, self.submission_user_id)

        # Call upload complete route
        finalizeResponse = self.check_upload_complete(
            responseDict["appropriations_id"])
        self.assertEqual(finalizeResponse.status_code, 200)
<<<<<<< HEAD
=======
        # Wait for validation to complete
        start = time()
        valId = self.interfaces.jobDb.session.query(JobStatus).filter(JobStatus.submission_id == submissionId).filter(JobStatus.file_type_id == 3).filter(JobStatus.type_id == self.interfaces.jobDb.getTypeId("csv_record_validation")).one().job_id

        # First wait for job Id to get a file status
        done = False
        while not done and ((time() - start) < 100):
            try:
                self.interfaces.errorDb.checkStatusByJobId(valId)
                done = True
            except ResponseException:
                # Does not exist yet, keep trying
                sleep(1)
        while (self.interfaces.jobDb.getJobStatus(valId) == "waiting" or self.interfaces.jobDb.getJobStatus(valId) == "running") and ((time() - start) < 100):
            # If validation does not complete in 100 seconds, give up
            sleep(1)

        self.assertLess((time() - start),100,"Validation did not complete")
        self.assertEqual(self.interfaces.jobDb.getJobStatus(valId),"finished")
        self.assertEqual(self.interfaces.errorDb.checkStatusByJobId(valId),self.interfaces.errorDb.getStatusId("complete"))
        fileSize = self.interfaces.jobDb.getFileSizeById(valId)
        numRows = self.interfaces.jobDb.getNumberOfRowsById(valId)
        # Check that file size and number of rows got populated
        self.assertIsNotNone(fileSize)
        self.assertIsNotNone(numRows)
>>>>>>> 7f18e6f8

    def test_check_status(self):
        """Test broker status route response."""
        postJson = {"submission_id": self.status_check_submission_id}
        response = self.app.post_json("/v1/check_status/", postJson)

        self.assertEqual(response.status_code, 200, msg=str(response.json))
        self.assertEqual(
            response.headers.get("Content-Type"), "application/json")
        json = response.json
        # response ids are coming back as string, so patch the jobIdDict
        jobIdDict = {k: str(self.jobIdDict[k]) for k in self.jobIdDict.keys()}
        jobList = json["jobs"]
        appropJob = None
        for job in jobList:
            if str(job["job_id"]) == str(jobIdDict["appropriations"]):
                # Found the job to be checked
                appropJob = job
                break
        # Must have an approp job
        self.assertNotEqual(appropJob, None)
        # And that job must have the following
        self.assertEqual(appropJob["job_status"],"ready")
        self.assertEqual(appropJob["job_type"],"csv_record_validation")
        self.assertEqual(appropJob["file_type"],"appropriations")
        self.assertEqual(appropJob["filename"],"approp.csv")
        self.assertEqual(appropJob["file_status"],"complete")
        self.assertIn("missing_header_one", appropJob["missing_headers"])
        self.assertIn("missing_header_two", appropJob["missing_headers"])
        self.assertIn("duplicated_header_one", appropJob["duplicated_headers"])
        self.assertIn("duplicated_header_two", appropJob["duplicated_headers"])
        # Check file size and number of rows
        self.assertEqual(appropJob["file_size"], 2345)
        self.assertEqual(appropJob["number_of_rows"], 567)
        self.assertEqual(appropJob["error_type"], "row_errors")

        # Check error metadata
        ruleErrorData = appropJob["error_data"][0]
        self.assertEqual(ruleErrorData["field_name"],"header_three")
        self.assertEqual(ruleErrorData["error_name"],"rule_failed")
        self.assertEqual(ruleErrorData["error_description"],"A rule failed for this value")
        self.assertEqual(ruleErrorData["occurrences"],"7")
        self.assertEqual(ruleErrorData["rule_failed"],"Header three value must be real")

        # Check submission metadata
        self.assertEqual(json["agency_name"], "Department of the Treasury")
        self.assertEqual(json["reporting_period_start_date"], "04/01/2016")
        self.assertEqual(json["reporting_period_end_date"], "04/02/2016")

        # Check submission level info
        self.assertEqual(json["number_of_errors"],12)
        self.assertEqual(json["number_of_rows"],667)
        # Check that submission was created today, this test may fail if run right at midnight UTC
        self.assertEqual(json["created_on"],datetime.utcnow().strftime("%m/%d/%Y"))

    def check_upload_complete(self, jobId):
        """Check status of a broker file submission."""
        postJson = {"upload_id": jobId}
        return self.app.post_json("/v1/finalize_job/", postJson)

    @staticmethod
    def uploadFileByURL(s3FileName,filename):
        """Upload file and return filename and bytes written."""
        path = os.path.dirname(
            os.path.abspath(inspect.getfile(inspect.currentframe())))
        fullPath = os.path.join(path, filename)

        if CONFIG_BROKER['local']:
            # If not using AWS, put file submission in location
            # specified by the config file
            broker_file_path = CONFIG_BROKER['broker_files']
            copy(fullPath, broker_file_path)
            submittedFile = os.path.join(broker_file_path, filename)
            return {'bytesWritten': os.path.getsize(submittedFile),
                    's3FileName': fullPath}
        else:
            # Use boto to put files on S3
            s3conn = S3Connection()
            bucketName = CONFIG_BROKER['aws_bucket']
            key = Key(s3conn.get_bucket(bucketName))
            key.key = s3FileName
            bytesWritten = key.set_contents_from_filename(fullPath)
            return {'bytesWritten': bytesWritten,
                    's3FileName': s3FileName}

    def test_error_report(self):
        """Test broker csv_validation error report."""
        postJson = {"submission_id": self.error_report_submission_id}
        response = self.app.post_json(
            "/v1/submission_error_reports/", postJson)
        self.assertEqual(response.status_code, 200)
        self.assertEqual(
            response.headers.get("Content-Type"), "application/json")
        self.assertEqual(len(response.json), 4)

    def check_metrics(self, submission_id, exists, type_file) :
        """Get error metrics for specified submission."""
        postJson = {"submission_id": submission_id}
        response = self.app.post_json("/v1/error_metrics/", postJson)

        self.assertEqual(response.status_code, 200)

        type_file_length = len(response.json[type_file])
        if(exists):
            self.assertGreater(type_file_length, 0)
        else:
            self.assertEqual(type_file_length, 0)

    def test_metrics(self):
        """Test broker status record handling."""
        #Check the route
        self.check_metrics(self.test_metrics_submission_id,
            False, "award")
        self.check_metrics(self.test_metrics_submission_id,
            True, "award_financial")
        self.check_metrics(self.test_metrics_submission_id,
            True, "appropriations")

    @staticmethod
    def insertSubmission(jobTracker, submission_user_id, submission=None, agency = None, startDate = None, endDate = None):
        """Insert one submission into job tracker and get submission ID back."""
        if submission:
            sub = Submission(submission_id=submission,
                datetime_utc=datetime.utcnow(), user_id=submission_user_id, agency_name = agency, reporting_start_date = JobHandler.createDate(startDate), reporting_end_date = JobHandler.createDate(endDate))
        else:
            sub = Submission(datetime_utc=datetime.utcnow(), user_id=submission_user_id, agency_name = agency, reporting_start_date = JobHandler.createDate(startDate), reporting_end_date = JobHandler.createDate(endDate))
        jobTracker.session.add(sub)
        jobTracker.session.commit()
        return sub.submission_id

    @staticmethod
    def insertJob(jobTracker, filetype, status, type_id, submission, job_id=None, filename = None, file_size = None, num_rows = None):
        """Insert one job into job tracker and get ID back."""
        job = JobStatus(
            file_type_id=filetype,
            status_id=status,
            type_id=type_id,
            submission_id=submission,
            original_filename=filename,
            file_size = file_size,
            number_of_rows = num_rows
        )
        if job_id:
            job.job_id = job_id
        jobTracker.session.add(job)
        jobTracker.session.commit()
        return job.job_id

    @staticmethod
    def insertFileStatus(errorDB, job, status):
        """Insert one file status into error database and get ID back."""
        fs = FileStatus(
            job_id=job,
            filename=' ',
            status_id=status
        )
        errorDB.session.add(fs)
        errorDB.session.commit()
        return fs.file_id

    @staticmethod
    def insertRowLevelError(errorDB, job):
        """Insert one error into error database."""
        #TODO: remove hard-coded surrogate keys and filename
        ed = ErrorData(
            job_id=job,
            filename='test.csv',
            field_name='header 1',
            error_type_id=1,
            occurrences=100,
            first_row=123,
            rule_failed='Type Check'
        )
        errorDB.session.add(ed)
        errorDB.session.commit()
        return ed.error_data_id

    @staticmethod
    def setupJobsForStatusCheck(interfaces, submission_id):
        """Set up test jobs for job status test."""

        # TODO: remove hard-coded surrogate keys
        jobValues = {}
        jobValues["uploadFinished"] = [1, 4, 1, None, None, None]
        jobValues["recordRunning"] = [1, 3, 2, None, None, None]
        jobValues["externalWaiting"] = [1, 1, 5, None, None, None]
        jobValues["awardFin"] = [2, 2, 2, "awardFin.csv", 100, 100]
        jobValues["appropriations"] = [3, 2, 2, "approp.csv", 2345, 567]
        jobValues["program_activity"] = [4, 2, 2, "programActivity.csv", None, None]
        jobIdDict = {}

        for jobKey, values in jobValues.items():
            job_id = FileTests.insertJob(
                interfaces.jobDb,
                filetype=values[0],
                status=values[1],
                type_id=values[2],
                submission=submission_id,
                filename=values[3],
                file_size=values[4],
                num_rows=values[5]
            )
            jobIdDict[jobKey] = job_id

        # For appropriations job, create an entry in file_status for this job
        fileStatus = FileStatus(job_id = jobIdDict["appropriations"],filename = "approp.csv", status_id = interfaces.errorDb.getStatusId("complete"), headers_missing = "missing_header_one, missing_header_two", headers_duplicated = "duplicated_header_one, duplicated_header_two",row_errors_present = True)
        interfaces.errorDb.session.add(fileStatus)

        # Put some entries in error data for approp job
        ruleError = ErrorData(job_id = jobIdDict["appropriations"], filename = "approp.csv", field_name = "header_three", error_type_id = 6, occurrences = 7, rule_failed = "Header three value must be real")
        reqError = ErrorData(job_id = jobIdDict["appropriations"], filename = "approp.csv", field_name = "header_four", error_type_id = 2, occurrences = 5, rule_failed = "A required value was not provided")
        interfaces.errorDb.session.add(ruleError)
        interfaces.errorDb.session.add(reqError)
        interfaces.errorDb.session.commit()

        return jobIdDict

    @staticmethod
    def setupJobsForReports(jobTracker, error_report_submission_id):
        """Setup jobs table for checking validator unit test error reports."""
        FileTests.insertJob(jobTracker, filetype=1, status=4, type_id=2,
            submission=error_report_submission_id)
        FileTests.insertJob(jobTracker, filetype=2, status=4, type_id=2,
            submission=error_report_submission_id)
        FileTests.insertJob(jobTracker, filetype=3, status=4, type_id=2,
            submission=error_report_submission_id)
        FileTests.insertJob(jobTracker, filetype=4, status=4, type_id=2,
            submission=error_report_submission_id)

    @staticmethod
    def setupFileStatusData(jobTracker, errorDb, submission_id):
        """Setup test data for the route test"""

        # TODO: remove hard-coded surrogate keys
        job = FileTests.insertJob(
            jobTracker,
            filetype=1,
            status=2,
            type_id=2,
            submission=submission_id
        )
        FileTests.insertFileStatus(errorDb, job, 1) # Everything Is Fine

        job = FileTests.insertJob(
            jobTracker,
            filetype=2,
            status=2,
            type_id=2,
            submission=submission_id
        )
        FileTests.insertFileStatus(errorDb, job, 3) # Bad Header

        job = FileTests.insertJob(
            jobTracker,
            filetype=3,
            status=2,
            type_id=2,
            submission=submission_id
        )
        FileTests.insertFileStatus(errorDb, job, 1) # Validation level Errors
        FileTests.insertRowLevelError(errorDb, job)

if __name__ == '__main__':
    unittest.main()<|MERGE_RESOLUTION|>--- conflicted
+++ resolved
@@ -120,34 +120,6 @@
         finalizeResponse = self.check_upload_complete(
             responseDict["appropriations_id"])
         self.assertEqual(finalizeResponse.status_code, 200)
-<<<<<<< HEAD
-=======
-        # Wait for validation to complete
-        start = time()
-        valId = self.interfaces.jobDb.session.query(JobStatus).filter(JobStatus.submission_id == submissionId).filter(JobStatus.file_type_id == 3).filter(JobStatus.type_id == self.interfaces.jobDb.getTypeId("csv_record_validation")).one().job_id
-
-        # First wait for job Id to get a file status
-        done = False
-        while not done and ((time() - start) < 100):
-            try:
-                self.interfaces.errorDb.checkStatusByJobId(valId)
-                done = True
-            except ResponseException:
-                # Does not exist yet, keep trying
-                sleep(1)
-        while (self.interfaces.jobDb.getJobStatus(valId) == "waiting" or self.interfaces.jobDb.getJobStatus(valId) == "running") and ((time() - start) < 100):
-            # If validation does not complete in 100 seconds, give up
-            sleep(1)
-
-        self.assertLess((time() - start),100,"Validation did not complete")
-        self.assertEqual(self.interfaces.jobDb.getJobStatus(valId),"finished")
-        self.assertEqual(self.interfaces.errorDb.checkStatusByJobId(valId),self.interfaces.errorDb.getStatusId("complete"))
-        fileSize = self.interfaces.jobDb.getFileSizeById(valId)
-        numRows = self.interfaces.jobDb.getNumberOfRowsById(valId)
-        # Check that file size and number of rows got populated
-        self.assertIsNotNone(fileSize)
-        self.assertIsNotNone(numRows)
->>>>>>> 7f18e6f8
 
     def test_check_status(self):
         """Test broker status route response."""
