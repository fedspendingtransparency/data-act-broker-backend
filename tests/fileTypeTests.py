--- conflicted
+++ resolved
@@ -123,12 +123,7 @@
         """Test mixed job with some rows failing."""
         jobId = self.jobIdDict["awardFinMixed"]
         self.passed = self.run_test(
-<<<<<<< HEAD
-            jobId, 200, "finished", 12668, 5, "complete", 76, True)
-=======
-        jobId, 200, "finished", 15522, 5, "complete", 79, True)
-
->>>>>>> a0e32aea
+        jobId, 200, "finished", 12668, 5, "complete", 76, True)
         # Test that whitespace is converted to null
         rowThree = self.interfaces.validationDb.session.query(AwardFinancial).filter(AwardFinancial.parentawardid == "ZZZZ").filter(AwardFinancial.submission_id == self.interfaces.jobDb.getSubmissionId(jobId)).first()
         self.assertIsNone(rowThree.agencyidentifier)
@@ -177,13 +172,8 @@
         jobTracker = self.interfaces.jobDb
 
         submissionId = jobTracker.getSubmissionId(crossId)
-<<<<<<< HEAD
         abFileSize = 1339
         cdFileSize = 424
-=======
-        abFileSize = 1329
-        cdFileSize = 89
->>>>>>> a0e32aea
         abFilename = self.interfaces.errorDb.getCrossReportName(submissionId, "appropriations", "program_activity")
         cdFilename = self.interfaces.errorDb.getCrossReportName(submissionId, "award_financial", "award")
 
