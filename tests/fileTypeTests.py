--- conflicted
+++ resolved
@@ -111,11 +111,7 @@
         """Test mixed job with some rows failing."""
         jobId = self.jobIdDict["programMixed"]
         self.passed = self.run_test(
-<<<<<<< HEAD
-            jobId, 200, "finished", 18853, 4, "complete", 107, True)
-=======
-            jobId, 200, "finished", 16377, 4, "complete", 107, True)
->>>>>>> 189378f0
+        jobId, 200, "finished", 18841, 4, "complete", 107, True)
 
     def test_award_fin_valid(self):
         """Test valid job."""
@@ -127,11 +123,8 @@
         """Test mixed job with some rows failing."""
         jobId = self.jobIdDict["awardFinMixed"]
         self.passed = self.run_test(
-<<<<<<< HEAD
-            jobId, 200, "finished", 15243, 5, "complete", 77, True)
-=======
-            jobId, 200, "finished", 13404, 5, "complete", 77, True)
->>>>>>> 189378f0
+        jobId, 200, "finished", 15234, 5, "complete", 77, True)
+
         # Test that whitespace is converted to null
         rowThree = self.interfaces.validationDb.session.query(AwardFinancial).filter(AwardFinancial.parentawardid == "ZZZZ").filter(AwardFinancial.submission_id == self.interfaces.jobDb.getSubmissionId(jobId)).first()
         self.assertIsNone(rowThree.agencyidentifier)
