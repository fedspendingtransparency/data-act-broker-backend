from __future__ import print_function
from datetime import datetime
import unittest

from dataactcore.aws.s3UrlHandler import s3UrlHandler
from dataactcore.interfaces.db import GlobalDB
from dataactcore.interfaces.function_bag import checkNumberOfErrorsByJobId
from dataactcore.models.jobModels import Job
from dataactcore.models.lookups import JOB_STATUS_DICT, JOB_TYPE_DICT, FILE_TYPE_DICT
from dataactcore.models.stagingModels import AwardFinancial
from dataactcore.utils.report import getCrossReportName, getCrossWarningReportName
from dataactvalidator.app import createApp
from tests.integration.baseTestValidator import BaseTestValidator
from tests.integration.fileTypeTests import FileTypeTests


class MixedFileTests(BaseTestValidator):

    RULES_TO_APPLY = ('A1', 'A16', 'A18', 'A19', 'A2', 'A20', 'A21', 'A24', 'A3', 'A4', 'B11', 'B12', 'B13', 'B3', 'B4',
                      'B5', 'B6', 'B7', 'B9/B10', 'C14', 'C17', 'C18', 'C3', 'C4', 'C5', 'C6', 'C7', 'C8', 'C9')

    @classmethod
    def setUpClass(cls):
        """Set up class-wide resources."""
        super(MixedFileTests, cls).setUpClass()
        user = cls.userId
        force_tas_load = False

        with createApp().app_context():
            # get the submission test user
            sess = GlobalDB.db().session

            # Create test submissions and jobs, also uploading
            # the files needed for each job.
            statusReadyId = JOB_STATUS_DICT['ready']
            jobTypeCsvId = JOB_TYPE_DICT['csv_record_validation']
            jobDict = {}

            # next three jobs belong to the same submission and are tests
            # for single-file validations that contain failing rows
            submissionId = cls.insertSubmission(sess, user)
            job_info = Job(
                filename=cls.uploadFile("appropMixed.csv", user),
                job_status_id=statusReadyId,
                job_type_id=jobTypeCsvId,
                file_type_id=FILE_TYPE_DICT['appropriations'],
                submission_id=submissionId)
            sess.add(job_info)
            sess.flush()
            jobDict['mixed'] = job_info.job_id

            job_info = Job(
                filename=cls.uploadFile("programActivityMixed.csv", user),
                job_status_id=statusReadyId,
                job_type_id=jobTypeCsvId,
                file_type_id=FILE_TYPE_DICT['program_activity'],
                submission_id=submissionId)
            sess.add(job_info)
            sess.flush()
            jobDict['programMixed'] = job_info.job_id

            job_info = Job(
                filename=cls.uploadFile("awardMixed.csv", user),
                job_status_id=statusReadyId,
                job_type_id=jobTypeCsvId,
                file_type_id=FILE_TYPE_DICT['award'],
                submission_id=submissionId)
            sess.add(job_info)
            sess.flush()
            jobDict['awardMixed'] = job_info.job_id

            # next job tests single-file validations for award_financial
            # (submission has a non-Q1 end date)
            submissionId = cls.insertSubmission(sess, user, datetime(2015, 3, 15))
            job_info = Job(
                filename=cls.uploadFile("awardFinancialMixed.csv", user),
                job_status_id=statusReadyId,
                job_type_id=jobTypeCsvId,
                file_type_id=FILE_TYPE_DICT['award_financial'],
                submission_id=submissionId)
            sess.add(job_info)
            sess.flush()
            jobDict['awardFinMixed'] = job_info.job_id

            # job below tests a file that has a mixed-delimiter heading
            submissionId = cls.insertSubmission(sess, user)
            job_info = Job(
                filename=cls.uploadFile("awardMixedDelimiter.csv", user),
                job_status_id=statusReadyId,
                job_type_id=jobTypeCsvId,
                file_type_id=FILE_TYPE_DICT['award'],
                submission_id=submissionId)
            sess.add(job_info)
            sess.flush()
            jobDict['awardMixedDelimiter'] = job_info.job_id

            # next five jobs are cross-file and belong to the same submission
            submissionId = cls.insertSubmission(sess, user)
            job_info = Job(
                filename=cls.uploadFile("cross_file_A.csv", user),
                job_status_id=statusReadyId,
                job_type_id=jobTypeCsvId,
                file_type_id=FILE_TYPE_DICT['appropriations'],
                submission_id=submissionId)
            sess.add(job_info)
            sess.flush()
            jobDict['crossApprop'] = job_info.job_id

            job_info = Job(
                filename=cls.uploadFile("cross_file_B.csv", user),
                job_status_id=statusReadyId,
                job_type_id=jobTypeCsvId,
                file_type_id=FILE_TYPE_DICT['program_activity'],
                submission_id=submissionId)
            sess.add(job_info)
            sess.flush()
            jobDict['crossPgmAct'] = job_info.job_id

            job_info = Job(
                filename=cls.uploadFile("cross_file_C.csv", user),
                job_status_id=statusReadyId,
                job_type_id=jobTypeCsvId,
                file_type_id=FILE_TYPE_DICT['award_financial'],
                submission_id=submissionId)
            sess.add(job_info)
            sess.flush()
            jobDict['crossAwardFin'] = job_info.job_id

            job_info = Job(
                filename=cls.uploadFile("cross_file_D2.csv", user),
                job_status_id=statusReadyId,
                job_type_id=jobTypeCsvId,
                file_type_id=FILE_TYPE_DICT['award'],
                submission_id=submissionId)
            sess.add(job_info)
            sess.flush()
            jobDict['crossAward'] = job_info.job_id

            job_info = Job(
                job_status_id=statusReadyId,
                job_type_id=JOB_TYPE_DICT['validation'],
                submission_id=submissionId)
            sess.add(job_info)
            sess.flush()
            jobDict['crossFile'] = job_info.job_id

            # next four jobs test short columns names and belong to the same submission
            submissionId = cls.insertSubmission(sess, user)
            job_info = Job(
                filename=cls.uploadFile("appropValidShortcols.csv", user),
                job_status_id=statusReadyId,
                job_type_id=jobTypeCsvId,
                file_type_id=FILE_TYPE_DICT['appropriations'],
                submission_id=submissionId)
            sess.add(job_info)
            sess.flush()
            jobDict['appropValidShortcols'] = job_info.job_id

            job_info = Job(
                filename=cls.uploadFile("programActivityMixedShortcols.csv", user),
                job_status_id=statusReadyId,
                job_type_id=jobTypeCsvId,
                file_type_id=FILE_TYPE_DICT['program_activity'],
                submission_id=submissionId)
            sess.add(job_info)
            sess.flush()
            jobDict['programMixedShortcols'] = job_info.job_id

            job_info = Job(
                filename=cls.uploadFile("awardFinancialMixedShortcols.csv", user),
                job_status_id=statusReadyId,
                job_type_id=jobTypeCsvId,
                file_type_id=FILE_TYPE_DICT['award_financial'],
                submission_id=submissionId)
            sess.add(job_info)
            sess.flush()
            jobDict['awardFinMixedShortcols'] = job_info.job_id

            job_info = Job(
                filename=cls.uploadFile("awardValidShortcols.csv", user),
                job_status_id=statusReadyId,
                job_type_id=jobTypeCsvId,
                file_type_id=FILE_TYPE_DICT['award'],
                submission_id=submissionId)
            sess.add(job_info)
            sess.flush()
            jobDict['awardValidShortcols'] = job_info.job_id

            # commit submissions/jobs and output IDs
            sess.commit()
            for job_type, job_id in jobDict.items():
                print('{}: {}'.format(job_type, job_id))

            # Load fields and rules
            FileTypeTests.load_definitions(sess, force_tas_load, cls.RULES_TO_APPLY)

            cls.jobDict = jobDict

    def test_approp_valid_shortcol(self):
        """Test valid approp job with short colnames."""
        jobId = self.jobDict["appropValidShortcols"]
        self.passed = self.run_test(
            jobId, 200, "finished", 63, 10, "complete", 0)

    def test_approp_mixed(self):
        """Test mixed job with some rows failing."""
        jobId = self.jobDict["mixed"]
        self.passed = self.run_test(
            jobId, 200, "finished", 8212, 4, "complete", 39, 8, 869)

    def test_program_mixed(self):
        """Test mixed job with some rows failing."""
        jobId = self.jobDict["programMixed"]
        self.passed = self.run_test(
        jobId, 200, "finished", 11390, 4, "complete", 81, 29, 9572)

    def test_program_mixed_shortcols(self):
        """Test object class/program activity job with some rows failing & short colnames."""
        jobId = self.jobDict["programMixedShortcols"]
        self.passed = self.run_test(
            jobId, 200, "finished", 11390, 4, "complete", 81, 29, 9572)

    def test_award_fin_mixed(self):
        """Test mixed award job with some rows failing."""
        jobId = self.jobDict["awardFinMixed"]
        self.passed = self.run_test(
        jobId, 200, "finished", 7537, 6, "complete", 47, 36, 9086)

        with createApp().app_context():
            sess = GlobalDB.db().session
            job = sess.query(Job).filter(Job.job_id == jobId).one()
            # todo: these whitespace and comma cases probably belong in unit tests
            # Test that whitespace is converted to null
            rowThree = sess.query(AwardFinancial).\
                filter(AwardFinancial.parent_award_id == "ZZZZ", AwardFinancial.submission_id == job.submission_id).\
                first()
            self.assertIsNone(rowThree.agency_identifier)
            self.assertIsNone(rowThree.piid)
            # Test that commas are removed for numeric values
            rowThirteen = sess.query(AwardFinancial).\
                filter(AwardFinancial.parent_award_id == "YYYY", AwardFinancial.submission_id == job.submission_id).\
                first()
            self.assertEqual(rowThirteen.deobligations_recov_by_awa_cpe, 26000)

    def test_award_fin_mixed_shortcols(self):
        """Test award financial job with some rows failing & short colnames."""
        jobId = self.jobDict["awardFinMixedShortcols"]
        self.passed = self.run_test(
<<<<<<< HEAD
            jobId, 200, "finished", 7537, 6, "complete", 47, 38, 11028)
=======
            jobId, 200, "finished", 7537, 6, "complete", 47, 30, 8378)
>>>>>>> cbf6fed3

    def test_award_valid_shortcols(self):
        """Test valid award (financial assistance) job with short colnames."""
        jobId = self.jobDict["awardValidShortcols"]
        self.passed = self.run_test(
            jobId, 200, "finished", 63, 10, "complete", 0)

    def test_award_mixed(self):
        """Test mixed job with some rows failing."""
        jobId = self.jobDict["awardMixed"]
        self.passed = self.run_test(
            jobId, 200, "finished", 123, 10, "complete", 1, 0, 63)

    def test_award_mixed_delimiter(self):
        """Test mixed job with mixed delimiter"""
        jobId = self.jobDict["awardMixedDelimiter"]
        self.passed = self.run_test(
            jobId, 400, "invalid", False, False, "header_error", 0)

    def test_cross_file(self):
        crossId = self.jobDict["crossFile"]
        # Run jobs for A, B, C, and D2, then cross file validation job
        # Note: test files used for cross validation use the short column names
        # as a way to ensure those are handled correctly by the validator
        awardFinResponse = self.validateJob(self.jobDict["crossAwardFin"])
        self.assertEqual(awardFinResponse.status_code, 200, msg=str(awardFinResponse.json))
        awardResponse = self.validateJob(self.jobDict["crossAward"])
        self.assertEqual(awardResponse.status_code, 200, msg=str(awardResponse.json))
        appropResponse = self.validateJob(self.jobDict["crossApprop"])
        self.assertEqual(appropResponse.status_code, 200, msg=str(appropResponse.json))
        pgmActResponse = self.validateJob(self.jobDict["crossPgmAct"])
        self.assertEqual(pgmActResponse.status_code, 200, msg=str(pgmActResponse.json))
        crossFileResponse = self.validateJob(crossId)
        self.assertEqual(crossFileResponse.status_code, 200, msg=str(crossFileResponse.json))

        with createApp().app_context():
            sess = GlobalDB.db().session

            job = sess.query(Job).filter(Job.job_id == crossId).one()

            # Check number of cross file validation errors in DB for this job
            self.assertEqual(checkNumberOfErrorsByJobId(crossId, "fatal"), 0)
            self.assertEqual(checkNumberOfErrorsByJobId(crossId, "warning"), 3)
            self.assertEqual(job.job_status_id, JOB_STATUS_DICT['finished'])

            # Check that cross file validation report exists and is the right size
            submissionId = job.submission_id
            sizePathPairs = [
                (89, getCrossReportName(submissionId, "appropriations", "program_activity")),
                (89, getCrossReportName(submissionId, "award_financial", "award")),
                (2348, getCrossWarningReportName(submissionId, "appropriations", "program_activity")),
                (89, getCrossWarningReportName(submissionId, "award_financial", "award")),
            ]

        for size, path in sizePathPairs:
            if self.local:
                self.assertFileSizeAppxy(size, path)
            else:
                self.assertGreater(
                    s3UrlHandler.getFileSize("errors/" + path), size - 5)
                self.assertLess(
                    s3UrlHandler.getFileSize("errors/" + path), size + 5)

if __name__ == '__main__':
    unittest.main()<|MERGE_RESOLUTION|>--- conflicted
+++ resolved
@@ -246,11 +246,7 @@
         """Test award financial job with some rows failing & short colnames."""
         jobId = self.jobDict["awardFinMixedShortcols"]
         self.passed = self.run_test(
-<<<<<<< HEAD
-            jobId, 200, "finished", 7537, 6, "complete", 47, 38, 11028)
-=======
-            jobId, 200, "finished", 7537, 6, "complete", 47, 30, 8378)
->>>>>>> cbf6fed3
+            jobId, 200, "finished", 7537, 6, "complete", 47, 36, 9086)
 
     def test_award_valid_shortcols(self):
         """Test valid award (financial assistance) job with short colnames."""
