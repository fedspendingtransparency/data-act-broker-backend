--- conflicted
+++ resolved
@@ -1,15 +1,12 @@
 import re
 import calendar
 
-<<<<<<< HEAD
 from suds.client import Client
 
-from dataactcore.config import CONFIG_BROKER
-=======
 from sqlalchemy.dialects.postgresql.base import PGDialect
 from sqlalchemy.sql.sqltypes import String, DateTime, NullType, Date
 
->>>>>>> 5af34528
+from dataactcore.config import CONFIG_BROKER
 from dataactcore.utils.responseException import ResponseException
 from dataactcore.utils.statusCode import StatusCode
 
@@ -107,7 +104,6 @@
     return ''.join([ata, aid, bpoa, epoa, atc, mac, sac])
 
 
-<<<<<<< HEAD
 def get_client():
     """ Get the Client to access SAM. """
     try:
@@ -116,7 +112,8 @@
         raise ResponseException("Unable to contact SAM service, which may be experiencing downtime or intermittent "
                                 "performance issues. Please try again later.", StatusCode.NOT_FOUND)
     return client
-=======
+
+
 def generate_raw_quoted_query(queryset):
     """ Generates the raw sql from a queryset
 
@@ -127,5 +124,4 @@
             raw SQL string equivalent to the queryset
     """
     return str(queryset.statement.compile(dialect=LiteralDialect(), compile_kwargs={"literal_binds": True}))\
-        .replace('\n', ' ')
->>>>>>> 5af34528
+        .replace('\n', ' ')