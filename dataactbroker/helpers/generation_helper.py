--- conflicted
+++ resolved
@@ -12,12 +12,8 @@
 from dataactcore.interfaces.db import GlobalDB
 from dataactcore.interfaces.function_bag import mark_job_status
 from dataactcore.models import lookups
-<<<<<<< HEAD
 from dataactcore.models.jobModels import FileGeneration, FPDSUpdate, Job, Submission
-=======
-from dataactcore.models.jobModels import FileRequest, FPDSUpdate, Job, Submission
 from dataactcore.utils import fileA
->>>>>>> 987e9924
 from dataactcore.utils.responseException import ResponseException
 from dataactcore.utils.statusCode import StatusCode
 from dataactcore.utils.stringCleaner import StringCleaner
@@ -496,7 +492,6 @@
     return rows.all()
 
 
-<<<<<<< HEAD
 def reset_generation_jobs(sess, job):
     """ Resets the Job and (if present) its validation Job to pre-generation
 
@@ -525,7 +520,8 @@
         val_job.number_of_rows_valid = None
 
     sess.commit()
-=======
+
+
 def a_file_query(query_utils, page_start, page_end):
     """ Retrieve D1 or D2 data.
 
@@ -543,5 +539,4 @@
         """
     rows = fileA.query_data(query_utils["sess"], query_utils["agency_code"], query_utils["period"], query_utils["year"],
                             page_start, page_end)
-    return rows.all()
->>>>>>> 987e9924
+    return rows.all()