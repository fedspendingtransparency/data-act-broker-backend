--- conflicted
+++ resolved
@@ -24,15 +24,7 @@
         submission_id: the ID of the submission
         start_time: If provided, use it to calculate the duration.
     """
-<<<<<<< HEAD
-    log_message = {
-        "message": message,
-        "message_type": "BrokerDebug",
-        "submission_id": submission_id,
-    }
-=======
     log_message = {"message": message, "message_type": "BrokerDebug", "submission_id": submission_id}
->>>>>>> 48df5fd9
 
     if start_time:
         log_message["duration"] = (datetime.now() - start_time).total_seconds()
@@ -56,13 +48,7 @@
     res = sess.execute(query.format(submission_id=submission_id))
 
     log_derivation(
-<<<<<<< HEAD
-        "Completed total_funding_amount derivation, " "updated {}".format(res.rowcount),
-        submission_id,
-        start_time,
-=======
         "Completed total_funding_amount derivation, " "updated {}".format(res.rowcount), submission_id, start_time
->>>>>>> 48df5fd9
     )
 
 
@@ -86,48 +72,19 @@
     res = sess.execute(query.format(submission_id=submission_id))
 
     log_derivation(
-<<<<<<< HEAD
-        "Completed assistance_listing_title derivation, " "updated {}".format(res.rowcount),
-        submission_id,
-        start_time,
-=======
         "Completed assistance_listing_title derivation, " "updated {}".format(res.rowcount), submission_id, start_time
->>>>>>> 48df5fd9
     )
 
 
 def derive_awarding_agency_data(sess, submission_id):
     """Deriving awarding sub tier agency name, awarding agency name, and awarding agency code
-<<<<<<< HEAD
-=======
-
->>>>>>> 48df5fd9
-    Args:
-        sess: the current DB session
-        submission_id: The ID of the submission derivations are being run for
-    """
-    start_time = datetime.now()
-<<<<<<< HEAD
+
+    Args:
+        sess: the current DB session
+        submission_id: The ID of the submission derivations are being run for
+    """
+    start_time = datetime.now()
     log_derivation("Beginning awarding agency data derivation", submission_id)
-=======
-    log_derivation("Beginning awarding_agency data derivation", submission_id)
-
-    query_start = datetime.now()
-    log_derivation("Beginning awarding sub tier code derivation", submission_id)
-    # Deriving awarding sub tier agency code
-    query = """
-        UPDATE tmp_fabs_{submission_id} AS pf
-        SET awarding_sub_tier_agency_c = office.sub_tier_code
-        FROM office
-        WHERE UPPER(COALESCE(awarding_sub_tier_agency_c, '')) = ''
-            AND UPPER(pf.awarding_office_code) = office.office_code;
-    """
-    res = sess.execute(query.format(submission_id=submission_id))
-    log_derivation("Completed sub tier code derivation, " "updated {}".format(res.rowcount), submission_id, query_start)
-
-    query_start = datetime.now()
-    log_derivation("Beginning awarding agency info derivation", submission_id)
->>>>>>> 48df5fd9
     # Deriving awarding agency code/name and sub tier name
     query = """
         WITH agency_list AS
@@ -150,17 +107,8 @@
     """
     res = sess.execute(query.format(submission_id=submission_id))
     log_derivation(
-<<<<<<< HEAD
-        "Completed awarding agency data derivation, " "updated {}".format(res.rowcount),
-        submission_id,
-        start_time,
-    )
-=======
         "Completed awarding agency info derivation, " "updated {}".format(res.rowcount), submission_id, query_start
     )
-
-    log_derivation("Completed awarding_agency data derivation", submission_id, start_time)
->>>>>>> 48df5fd9
 
 
 def derive_funding_agency_data(sess, submission_id):
@@ -185,13 +133,7 @@
     """
     res = sess.execute(query.format(submission_id=submission_id))
     log_derivation(
-<<<<<<< HEAD
-        "Completed funding sub tier code derivation, " "updated {}".format(res.rowcount),
-        submission_id,
-        query_start,
-=======
         "Completed funding sub tier code derivation, " "updated {}".format(res.rowcount), submission_id, query_start
->>>>>>> 48df5fd9
     )
 
     query_start = datetime.now()
@@ -223,13 +165,7 @@
     """
     res = sess.execute(query.format(submission_id=submission_id))
     log_derivation(
-<<<<<<< HEAD
-        "Completed funding agency info derivation, " "updated {}".format(res.rowcount),
-        submission_id,
-        query_start,
-=======
         "Completed funding agency info derivation, " "updated {}".format(res.rowcount), submission_id, query_start
->>>>>>> 48df5fd9
     )
 
     log_derivation("Completed funding_agency data derivation", submission_id, start_time)
@@ -309,14 +245,7 @@
     log_derivation("Beginning place of performance location derivation", submission_id)
 
     query_start = datetime.now()
-<<<<<<< HEAD
-    log_derivation(
-        "Beginning ppop congr/county info for 9 digit historical zips derivation",
-        submission_id,
-    )
-=======
     log_derivation("Beginning ppop congr/county info for 9 digit historical zips derivation", submission_id)
->>>>>>> 48df5fd9
     # Deriving congressional and county info for records with a 9 digit zip
     query = """
         UPDATE tmp_fabs_{submission_id}
@@ -433,13 +362,7 @@
     """
     res = sess.execute(query.format(submission_id=submission_id))
     log_derivation(
-<<<<<<< HEAD
-        "Completed ppop congr info by city derivation, " "updated {}".format(res.rowcount),
-        submission_id,
-        query_start,
-=======
         "Completed ppop congr info by city derivation, " "updated {}".format(res.rowcount), submission_id, query_start
->>>>>>> 48df5fd9
     )
 
     query_start = datetime.now()
@@ -455,13 +378,7 @@
     """
     res = sess.execute(query.format(submission_id=submission_id))
     log_derivation(
-<<<<<<< HEAD
-        "Completed ppop congr info by state derivation, " "updated {}".format(res.rowcount),
-        submission_id,
-        query_start,
-=======
         "Completed ppop congr info by state derivation, " "updated {}".format(res.rowcount), submission_id, query_start
->>>>>>> 48df5fd9
     )
 
     query_start = datetime.now()
@@ -497,13 +414,7 @@
     """
     res = sess.execute(query.format(submission_id=submission_id, zip_date=ZIP_DATE_CHANGE))
     log_derivation(
-<<<<<<< HEAD
-        "Completed ppop county info derivation, " "updated {}".format(res.rowcount),
-        submission_id,
-        query_start,
-=======
         "Completed ppop county info derivation, " "updated {}".format(res.rowcount), submission_id, query_start
->>>>>>> 48df5fd9
     )
 
     query_start = datetime.now()
@@ -575,13 +486,7 @@
     """
     res = sess.execute(query.format(submission_id=submission_id))
     log_derivation(
-<<<<<<< HEAD
-        "Completed remaining county name derivation, " "updated {}".format(res.rowcount),
-        submission_id,
-        query_start,
-=======
         "Completed remaining county name derivation, " "updated {}".format(res.rowcount), submission_id, query_start
->>>>>>> 48df5fd9
     )
 
     log_derivation(
@@ -645,13 +550,7 @@
     """
     res = sess.execute(query.format(submission_id=submission_id))
     log_derivation(
-<<<<<<< HEAD
-        "Completed ppop scope with null zip derivation, " "updated {}".format(res.rowcount),
-        submission_id,
-        query_start,
-=======
         "Completed ppop scope with null zip derivation, " "updated {}".format(res.rowcount), submission_id, query_start
->>>>>>> 48df5fd9
     )
 
     log_derivation("Completed place of performance scope derivation", submission_id, start_time)
@@ -669,14 +568,7 @@
     log_derivation("Beginning legal entity location derivation", submission_id)
 
     query_start = datetime.now()
-<<<<<<< HEAD
-    log_derivation(
-        "Beginning legal entity location with 9 digit historical zip derivation derivation",
-        submission_id,
-    )
-=======
     log_derivation("Beginning legal entity location with 9 digit historical zip derivation derivation", submission_id)
->>>>>>> 48df5fd9
     # Deriving historical congressional, county, and state info for records with a 9 digit zip
     query = """
         UPDATE tmp_fabs_{submission_id}
@@ -701,14 +593,7 @@
     )
 
     query_start = datetime.now()
-<<<<<<< HEAD
-    log_derivation(
-        "Beginning legal entity location with 9 digit zip derivation derivation",
-        submission_id,
-    )
-=======
     log_derivation("Beginning legal entity location with 9 digit zip derivation derivation", submission_id)
->>>>>>> 48df5fd9
     # Deriving congressional, county, and state info for records with a 9 digit zip
     query = """
         UPDATE tmp_fabs_{submission_id}
@@ -743,24 +628,11 @@
         """
     res = sess.execute(query.format(submission_id=submission_id))
     log_derivation(
-<<<<<<< HEAD
-        "Completed legal entity state derivation, " "updated {}".format(res.rowcount),
-        submission_id,
-        query_start,
-    )
-
-    query_start = datetime.now()
-    log_derivation(
-        "Beginning historical legal entity congressional for 5-digit zip derivation",
-        submission_id,
-    )
-=======
         "Completed legal entity state derivation, " "updated {}".format(res.rowcount), submission_id, query_start
     )
 
     query_start = datetime.now()
     log_derivation("Beginning historical legal entity congressional for 5-digit zip derivation", submission_id)
->>>>>>> 48df5fd9
     # Deriving historical congressional info for remaining blanks (with zip code)
     query = """
         UPDATE tmp_fabs_{submission_id}
@@ -889,14 +761,7 @@
     )
 
     query_start = datetime.now()
-<<<<<<< HEAD
-    log_derivation(
-        "Beginning legal entity location info record type 1 county format derivation",
-        submission_id,
-    )
-=======
     log_derivation("Beginning legal entity location info record type 1 county format derivation", submission_id)
->>>>>>> 48df5fd9
     # Deriving county, state, and congressional info for county format ppop codes in record type 1
     query = r"""
         UPDATE tmp_fabs_{submission_id}
@@ -917,14 +782,7 @@
     )
 
     query_start = datetime.now()
-<<<<<<< HEAD
-    log_derivation(
-        "Beginning legal entity location info record type 1 state format derivation",
-        submission_id,
-    )
-=======
     log_derivation("Beginning legal entity location info record type 1 state format derivation", submission_id)
->>>>>>> 48df5fd9
     # Deriving county, state, and congressional info for state format ppop codes in record type 1
     query = r"""
         UPDATE tmp_fabs_{submission_id}
@@ -1125,13 +983,7 @@
     """
     res = sess.execute(query.format(submission_id=submission_id))
     log_derivation(
-<<<<<<< HEAD
-        "Completed awarding office name derivation, " "updated {}".format(res.rowcount),
-        submission_id,
-        query_start,
-=======
         "Completed awarding office name derivation, " "updated {}".format(res.rowcount), submission_id, query_start
->>>>>>> 48df5fd9
     )
 
     query_start = datetime.now()
@@ -1145,13 +997,7 @@
     """
     res = sess.execute(query.format(submission_id=submission_id))
     log_derivation(
-<<<<<<< HEAD
-        "Completed funding office name derivation, " "updated {}".format(res.rowcount),
-        submission_id,
-        query_start,
-=======
         "Completed funding office name derivation, " "updated {}".format(res.rowcount), submission_id, query_start
->>>>>>> 48df5fd9
     )
 
     log_derivation("Completed office data derivation", submission_id, start_time)
@@ -1177,13 +1023,7 @@
     res = sess.execute(query.format(submission_id=submission_id))
 
     log_derivation(
-<<<<<<< HEAD
-        "Completed legal entity city code derivation, " "updated {}".format(res.rowcount),
-        submission_id,
-        start_time,
-=======
         "Completed legal entity city code derivation, " "updated {}".format(res.rowcount), submission_id, start_time
->>>>>>> 48df5fd9
     )
 
 
@@ -1231,13 +1071,7 @@
     res = sess.execute(query.format(submission_id=submission_id))
 
     log_derivation(
-<<<<<<< HEAD
-        "Completed legal entity country name derivation, " "updated {}".format(res.rowcount),
-        submission_id,
-        start_time,
-=======
         "Completed legal entity country name derivation, " "updated {}".format(res.rowcount), submission_id, start_time
->>>>>>> 48df5fd9
     )
 
 
@@ -1278,13 +1112,7 @@
     """
     res = sess.execute(query.format(submission_id=submission_id))
     log_derivation(
-<<<<<<< HEAD
-        "Completed PII redacted USA records derivation, " "updated {}".format(res.rowcount),
-        submission_id,
-        query_start,
-=======
         "Completed PII redacted USA records derivation, " "updated {}".format(res.rowcount), submission_id, query_start
->>>>>>> 48df5fd9
     )
 
     query_start = datetime.now()
@@ -1331,15 +1159,7 @@
     """
     res = sess.execute(query.format(submission_id=submission_id))
 
-<<<<<<< HEAD
-    log_derivation(
-        "Completed parent UEI derivation, updated {}".format(res.rowcount),
-        submission_id,
-        start_time,
-    )
-=======
     log_derivation("Completed parent UEI derivation, updated {}".format(res.rowcount), submission_id, start_time)
->>>>>>> 48df5fd9
 
 
 def derive_executive_compensation(sess, submission_id):
@@ -1371,13 +1191,7 @@
     res = sess.execute(query.format(submission_id=submission_id))
 
     log_derivation(
-<<<<<<< HEAD
-        "Completed executive compensation derivation, " "updated {}".format(res.rowcount),
-        submission_id,
-        start_time,
-=======
         "Completed executive compensation derivation, " "updated {}".format(res.rowcount), submission_id, start_time
->>>>>>> 48df5fd9
     )
 
 
@@ -1406,13 +1220,7 @@
     """
     res = sess.execute(query.format(submission_id=submission_id, action_types=action_type_values))
     log_derivation(
-<<<<<<< HEAD
-        "Completed action type label derivation, " "updated {}".format(res.rowcount),
-        submission_id,
-        query_start,
-=======
         "Completed action type label derivation, " "updated {}".format(res.rowcount), submission_id, query_start
->>>>>>> 48df5fd9
     )
 
     query_start = datetime.now()
@@ -1430,13 +1238,7 @@
     """
     res = sess.execute(query.format(submission_id=submission_id, assistance_types=assistance_type_values))
     log_derivation(
-<<<<<<< HEAD
-        "Completed assistance type label derivation, " "updated {}".format(res.rowcount),
-        submission_id,
-        query_start,
-=======
         "Completed assistance type label derivation, " "updated {}".format(res.rowcount), submission_id, query_start
->>>>>>> 48df5fd9
     )
 
     query_start = datetime.now()
@@ -1453,15 +1255,7 @@
         WHERE cdi_desc.letter = UPPER(pf.correction_delete_indicatr);
     """
     res = sess.execute(query.format(submission_id=submission_id, cdi_types=cdi_values))
-<<<<<<< HEAD
-    log_derivation(
-        "Completed cdi label derivation, " "updated {}".format(res.rowcount),
-        submission_id,
-        query_start,
-    )
-=======
     log_derivation("Completed cdi label derivation, " "updated {}".format(res.rowcount), submission_id, query_start)
->>>>>>> 48df5fd9
 
     query_start = datetime.now()
     log_derivation("Beginning record type label derivation", submission_id)
@@ -1478,13 +1272,7 @@
     """
     res = sess.execute(query.format(submission_id=submission_id, record_types=record_type_values))
     log_derivation(
-<<<<<<< HEAD
-        "Completed record type label derivation, " "updated {}".format(res.rowcount),
-        submission_id,
-        query_start,
-=======
         "Completed record type label derivation, " "updated {}".format(res.rowcount), submission_id, query_start
->>>>>>> 48df5fd9
     )
 
     query_start = datetime.now()
@@ -1504,13 +1292,7 @@
     """
     res = sess.execute(query.format(submission_id=submission_id, business_funds_ind=business_funds_values))
     log_derivation(
-<<<<<<< HEAD
-        "Completed business funds ind label derivation, " "updated {}".format(res.rowcount),
-        submission_id,
-        query_start,
-=======
         "Completed business funds ind label derivation, " "updated {}".format(res.rowcount), submission_id, query_start
->>>>>>> 48df5fd9
     )
 
     query_start = datetime.now()
@@ -1537,13 +1319,7 @@
     """
     res = sess.execute(query.format(submission_id=submission_id, business_types=business_types_values))
     log_derivation(
-<<<<<<< HEAD
-        "Completed business type label derivation, " "updated {}".format(res.rowcount),
-        submission_id,
-        query_start,
-=======
         "Completed business type label derivation, " "updated {}".format(res.rowcount), submission_id, query_start
->>>>>>> 48df5fd9
     )
 
     log_derivation("Completed label derivation", submission_id, start_time)
