--- conflicted
+++ resolved
@@ -68,21 +68,14 @@
 
         # Add routes for modules here
         add_login_routes(app, bcrypt)
-<<<<<<< HEAD
-        add_file_routes(app, config["create_credentials"],
-            config["local"], config["local_folder"])
-        add_user_routes(app, config["system_email"], bcrypt)
-        SessionTable.LOCAL_PORT = int(config["dynamo_port"])
-        SessionTable.DYNAMO_REGION = config["dynamo_region"]
-        SessionTable.setup(app, runLocal)
-=======
+
         add_file_routes(app, CONFIG_BROKER['aws_create_temp_credentials'],
             local, broker_file_path)
         add_user_routes(app, app.config['SYSTEM_EMAIL'], bcrypt)
 
         SessionTable.LOCAL_PORT = CONFIG_DB['dynamo_port']
+        SessionTable.DYNAMO_REGION = CONFIG_BROKER['aws_region']
         SessionTable.setup(app, local)
->>>>>>> 8c93ff40
 
         return app
 
