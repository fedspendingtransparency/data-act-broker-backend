--- conflicted
+++ resolved
@@ -149,15 +149,9 @@
     return inner
 
 
-<<<<<<< HEAD
-def requires_sub_agency_perms(perm):
-    """ Decorator that checks the current user's permissions and validates them against the agency code. It expects an
-         agency_code parameter on top of the function arguments.
-=======
 def requires_agency_perms(perm):
     """ Decorator that checks the current user's permissions and validates them against the agency code. It expects an
          existing_submission_id, cgac_code, or frec_code parameter on top of the function arguments.
->>>>>>> 7d2e1b10
 
         Args:
             perm: the type of permission we are checking for
@@ -174,25 +168,6 @@
         @wraps(fn)
         def wrapped(*args, **kwargs):
             sess = GlobalDB.db().session
-<<<<<<< HEAD
-            req_args = webargs_parser.parse({'agency_code': webargs_fields.String(missing=None)})
-
-            # Retrieve agency codes based on SubTierAgency
-            agency_code = req_args.get('agency_code', None)
-            if agency_code:
-                sub_tier_agency = sess.query(SubTierAgency).\
-                    filter(SubTierAgency.sub_tier_agency_code == agency_code).one_or_none()
-                cgac_code = sub_tier_agency.cgac.cgac_code if sub_tier_agency and sub_tier_agency.cgac_id else None
-                frec_code = sub_tier_agency.frec.frec_code if sub_tier_agency and sub_tier_agency.frec_id else None
-
-            if cgac_code is None and frec_code is None:
-                raise ResponseException('No valid agency provided', StatusCode.CLIENT_ERROR)
-
-            if not current_user_can(perm, cgac_code=cgac_code, frec_code=frec_code):
-                raise ResponseException(
-                    "User does not have '{}' permissions for SubTierAgency {}".format(perm, agency_code),
-                    StatusCode.PERMISSION_DENIED)
-=======
             req_args = webargs_parser.parse({
                 'existing_submission_id': webargs_fields.Int(missing=None),
                 'cgac_code': webargs_fields.String(missing=None),
@@ -221,7 +196,47 @@
                 if not current_user_can(perm, cgac_code=req_args['cgac_code'], frec_code=req_args['frec_code']):
                     raise ResponseException("User does not have permission to write to that agency",
                                             StatusCode.PERMISSION_DENIED)
->>>>>>> 7d2e1b10
+            return fn(*args, **kwargs)
+        return wrapped
+    return inner
+
+
+def requires_sub_agency_perms(perm):
+    """ Decorator that checks the current user's permissions and validates them against the agency code. It expects an
+         agency_code parameter on top of the function arguments.
+
+        Args:
+            perm: the type of permission we are checking for
+
+        Returns:
+            The args/kwargs that were initially provided
+
+        Raises:
+            ResponseException: If the user doesn't have permission to access the submission at the level requested
+                or no valid agency code was provided.
+    """
+    def inner(fn):
+        @requires_login
+        @wraps(fn)
+        def wrapped(*args, **kwargs):
+            sess = GlobalDB.db().session
+            req_args = webargs_parser.parse({'agency_code': webargs_fields.String(missing=None)})
+
+            # Retrieve agency codes based on SubTierAgency
+            agency_code = req_args.get('agency_code', None)
+            if agency_code:
+                sub_tier_agency = sess.query(SubTierAgency).\
+                    filter(SubTierAgency.sub_tier_agency_code == agency_code).one_or_none()
+                cgac_code = sub_tier_agency.cgac.cgac_code if sub_tier_agency and sub_tier_agency.cgac_id else None
+                frec_code = sub_tier_agency.frec.frec_code if sub_tier_agency and sub_tier_agency.frec_id else None
+
+            if cgac_code is None and frec_code is None:
+                raise ResponseException('No valid agency provided', StatusCode.CLIENT_ERROR)
+
+            if not current_user_can(perm, cgac_code=cgac_code, frec_code=frec_code):
+                raise ResponseException(
+                    "User does not have '{}' permissions for SubTierAgency {}".format(perm, agency_code),
+                    StatusCode.PERMISSION_DENIED)
             return fn(*args, **kwargs)
         return wrapped
     return inner
