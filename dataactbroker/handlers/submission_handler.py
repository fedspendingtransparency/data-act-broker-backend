--- conflicted
+++ resolved
@@ -600,8 +600,15 @@
         if window.block_certification:
             return JsonResponse.error(ValueError(window.message), StatusCode.CLIENT_ERROR)
 
-<<<<<<< HEAD
-    sess = GlobalDB.db().session
+    sess = GlobalDB.db().session
+    # Check revalidation threshold
+    reval_thresh = get_revalidation_threshold()['revalidation_threshold']
+    if reval_thresh and reval_thresh >= get_last_validated_date(submission.submission_id):
+        return JsonResponse.error(ValueError("This submission has not been validated since before the revalidation "
+                                             "threshold ({}), it must be revalidated before certifying.".
+                                             format(reval_thresh.replace('T', ' '))),
+                                  StatusCode.CLIENT_ERROR)
+
     # Get the year/quarter of the submission and filter by them
     sub_quarter = submission.reporting_fiscal_period // 3
     sub_year = submission.reporting_fiscal_year
@@ -619,15 +626,6 @@
         return JsonResponse.error(ValueError("This submission was last validated before the start of the submission "
                                              "window ({}). Please revalidate before certifying.".
                                              format(quarter_reval.window_start.strftime('%m/%d/%Y'))),
-=======
-    # check revalidation threshold
-    sess = GlobalDB.db().session
-    reval_thresh = get_revalidation_threshold()['revalidation_threshold']
-    if reval_thresh and reval_thresh >= get_last_validated_date(submission.submission_id):
-        return JsonResponse.error(ValueError("This submission has not been validated since before the revalidation "
-                                             "threshold ({}), it must be revalidated before certifying.".
-                                             format(reval_thresh.replace('T', ' '))),
->>>>>>> a5376547
                                   StatusCode.CLIENT_ERROR)
 
     response = find_existing_submissions_in_period(submission.cgac_code, submission.frec_code,
