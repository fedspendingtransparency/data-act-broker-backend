--- conflicted
+++ resolved
@@ -105,25 +105,16 @@
     return JsonResponse.create(StatusCode.OK, response_dict)
 
 
-<<<<<<< HEAD
-def generate_detached_file(file_type, cgac_code, frec_code, start_date, end_date, agency_type):
-=======
-def generate_detached_file(file_type, cgac_code, frec_code, start, end, quarter, agency_type):
->>>>>>> 825af908
+def generate_detached_file(file_type, cgac_code, frec_code, start_date, end_date, quarter, agency_type):
     """ Start a file generation job for the specified file type not connected to a submission
 
         Args:
             file_type: type of file to be generated
             cgac_code: the code of a CGAC agency if generating for a CGAC agency
             frec_code: the code of a FREC agency if generating for a FREC agency
-<<<<<<< HEAD
             start_date: start date in a string, formatted MM/DD/YYYY
             end_date: end date in a string, formatted MM/DD/YYYY
-=======
-            start: start date in a string, formatted MM/DD/YYYY
-            end: end date in a string, formatted MM/DD/YYYY
             quarter: quarter to generate for, formatted Q#/YYYY
->>>>>>> 825af908
             agency_type: The type of agency (awarding or funding) to generate the file for
 
         Returns:
@@ -137,22 +128,14 @@
         return JsonResponse.error(ValueError("Detached file generation requires CGAC or FR Entity Code"),
                                   StatusCode.CLIENT_ERROR)
 
-<<<<<<< HEAD
-    # Check if date format is MM/DD/YYYY
-    if not (StringCleaner.is_date(start_date) and StringCleaner.is_date(end_date)):
-        raise ResponseException('Start or end date cannot be parsed into a date', StatusCode.CLIENT_ERROR)
-
-    if agency_type not in ('awarding', 'funding'):
-        return JsonResponse.error(ValueError("agency_type must be either awarding or funding."),
-                                  StatusCode.CLIENT_ERROR)
-=======
     if file_type in ['D1', 'D2']:
         # Make sure we have a start and end date for D1/D2 generation
-        if not start or not end:
+        if not start_date or not end_date:
             return JsonResponse.error(ValueError("Must have a start and end date for D file generation."),
                                       StatusCode.CLIENT_ERROR)
+
         # Check if date format is MM/DD/YYYY
-        if not (StringCleaner.is_date(start) and StringCleaner.is_date(end)):
+        if not (StringCleaner.is_date(start_date) and StringCleaner.is_date(end_date)):
             raise ResponseException('Start or end date cannot be parsed into a date', StatusCode.CLIENT_ERROR)
 
         if agency_type not in ('awarding', 'funding'):
@@ -167,7 +150,6 @@
                                       StatusCode.CLIENT_ERROR)
 
         return JsonResponse.create(StatusCode.OK, {'message': 'This functionality is in development and coming soon.'})
->>>>>>> 825af908
 
     # Add job info
     file_type_name = lookups.FILE_TYPE_DICT_LETTER_NAME[file_type]
