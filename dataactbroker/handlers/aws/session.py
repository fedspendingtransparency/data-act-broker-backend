--- conflicted
+++ resolved
@@ -334,11 +334,7 @@
                 if jre.status == 400 and "preexisting" in jre.message.lower():
                     #table already exists
                     pass
-<<<<<<< HEAD
-=======
-            except:
-                raise
->>>>>>> 7a0c1d7c
+
         else:
             Table.create(
                 SessionTable.TABLE_NAME,
