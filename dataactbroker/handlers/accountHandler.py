--- conflicted
+++ resolved
@@ -455,22 +455,12 @@
                 permissionList.append(permission.permission_type_id)
         return JsonResponse.create(StatusCode.OK,{"user_id": int(uid),"name":user.name,"agency":user.agency,"title":user.title, "permissions" : permissionList})
 
-<<<<<<< HEAD
     def isUserActive(self, user, checkExpiration=False):
         """ Checks if user's account is still active
 
         Args:
             user: User object to check
-            checkExpiration: If true, will check if account is expired in addition to active flag
-
-        Returns:
-
-        """
-        if checkExpiration:
-            self.isAccountExpired(user)
-=======
-    def isUserActive(self, user):
->>>>>>> dcf59f43
+        """
         return user.is_active
 
     def isAccountExpired(self, user):
