--- conflicted
+++ resolved
@@ -16,21 +16,12 @@
 from dataactcore.interfaces.db import GlobalDB
 from sqlalchemy.orm.exc import NoResultFound, MultipleResultsFound
 from sqlalchemy import func
-<<<<<<< HEAD
-from dataactcore.models.userModel import User, PermissionType
-from dataactcore.models.domainModels import CGAC
-from dataactcore.utils.statusCode import StatusCode
-from dataactcore.interfaces.function_bag import sumNumberOfErrorsForJobList, getUsersByType
-from dataactcore.config import CONFIG_BROKER
-from dataactcore.models.lookups import USER_STATUS_DICT, PERMISSION_TYPE_DICT
-=======
 from dataactcore.models.userModel import User, EmailToken
 from dataactcore.models.domainModels import CGAC
 from dataactcore.utils.statusCode import StatusCode
 from dataactcore.interfaces.function_bag import (get_email_template, check_correct_password, set_user_password, updateLastLogin)
 from dataactcore.config import CONFIG_BROKER
 from dataactcore.models.lookups import USER_STATUS_DICT, PERMISSION_TYPE_DICT, PERMISSION_TYPE_DICT_ID, PERMISSION_MAP
->>>>>>> 706549ce
 
 class AccountHandler:
     """
@@ -55,10 +46,6 @@
         self.bcrypt = bcrypt
         if interfaces is not None:
             self.interfaces = interfaces
-<<<<<<< HEAD
-            self.userManager = interfaces.userDb
-=======
->>>>>>> 706549ce
             self.jobManager = interfaces.jobDb
 
     def addInterfaces(self,interfaces):
@@ -68,10 +55,6 @@
             interfaces - InterfaceHolder object for databases
         """
         self.interfaces = interfaces
-<<<<<<< HEAD
-        self.userManager = interfaces.userDb
-=======
->>>>>>> 706549ce
         self.jobManager = interfaces.jobDb
 
     def checkPassword(self,password):
@@ -106,11 +89,7 @@
             except Exception:
                 raise ValueError("Invalid username and/or password")
 
-<<<<<<< HEAD
-            if not self.interfaces.userDb.checkStatus(user,"approved"):
-=======
             if user.user_status_id != USER_STATUS_DICT["approved"]:
->>>>>>> 706549ce
                 raise ValueError("Invalid username and/or password")
 
             # Only check if user is active after they've logged in for the first time
@@ -122,11 +101,7 @@
                 raise ValueError("Your account has been locked. Please contact an administrator.")
 
             try:
-<<<<<<< HEAD
-                if self.interfaces.userDb.checkPassword(user,password,self.bcrypt):
-=======
                 if check_correct_password(user,password,self.bcrypt):
->>>>>>> 706549ce
                     # We have a valid login
 
                     # Reset incorrect password attempt count to 0
@@ -279,26 +254,14 @@
         LoginSession.login(session, user.user_id)
 
         sess = GlobalDB.db().session
-<<<<<<< HEAD
-        permission_list = []
-        for permission_name, permission_id in PERMISSION_TYPE_DICT.items():
-            if self.interfaces.userDb.hasPermission(user, permission_name):
-                permission_list.append(permission_id)
-        self.interfaces.userDb.updateLastLogin(user)
-=======
         updateLastLogin(user)
->>>>>>> 706549ce
         agency_name = sess.query(CGAC.agency_name).\
             filter(CGAC.cgac_code == user.cgac_code).\
             one_or_none()
         return JsonResponse.create(StatusCode.OK, {"message": "Login successful", "user_id": int(user.user_id),
                                                    "name": user.name, "title": user.title,
                                                    "agency_name": agency_name,
-<<<<<<< HEAD
-                                                   "cgac_code": user.cgac_code, "permissions": permission_list})
-=======
                                                    "cgac_code": user.cgac_code, "permission": user.permission_type_id})
->>>>>>> 706549ce
 
     def logout(self,session):
         """
@@ -341,54 +304,6 @@
             user_email -- (string) the email of the user
             link  -- (string) the broker email link
             """
-<<<<<<< HEAD
-            threaded_database =  UserHandler()
-            try:
-                agency_name = sess.query(CGAC.agency_name).\
-                    filter(CGAC.cgac_code == cgac_code).\
-                    one_or_none()
-                agency_name = "Unknown" if agency_name is None else agency_name
-                for user in getUsersByType("website_admin"):
-                    email_template = {'[REG_NAME]': username, '[REG_TITLE]':title, '[REG_AGENCY_NAME]':agency_name,
-                                     '[REG_CGAC_CODE]': cgac_code,'[REG_EMAIL]' : user_email,'[URL]':link}
-                    new_email = sesEmail(user.email, system_email,templateType="account_creation",parameters=email_template,database=threaded_database)
-                    new_email.send()
-                for user in getUsersByType("agency_admin"):
-                    if user.cgac_code == cgac_code:
-                        email_template = {'[REG_NAME]': username, '[REG_TITLE]': title, '[REG_AGENCY_NAME]': agency_name,
-                             '[REG_CGAC_CODE]': cgac_code,'[REG_EMAIL]': user_email, '[URL]': link}
-                        new_email = sesEmail(user.email, system_email, templateType="account_creation", parameters=email_template,
-                                database=threaded_database)
-                        new_email.send()
-
-            finally:
-                threaded_database.close()
-
-        sess = GlobalDB.db().session
-        request_fields = RequestDictionary(self.request)
-        if not (request_fields.exists("email") and request_fields.exists("name") and request_fields.exists("cgac_code") and request_fields.exists("title") and request_fields.exists("password")):
-            # Missing a required field, return 400
-            exc = ResponseException("Request body must include email, name, cgac_code, title, and password", StatusCode.CLIENT_ERROR)
-            return JsonResponse.error(exc,exc.status)
-
-        if not self.checkPassword(request_fields.getValue("password")):
-            exc = ResponseException("Invalid Password", StatusCode.CLIENT_ERROR)
-            return JsonResponse.error(exc,exc.status)
-        try:
-            # Find user that matches specified email
-            user = sess.query(User).filter(func.lower(User.email) == func.lower(request_fields.getValue("email"))).one()
-        except NoResultFound:
-            exc = ResponseException("No users with that email", StatusCode.CLIENT_ERROR)
-            return JsonResponse.error(exc, exc.status)
-        # Check that user's status is before submission of registration
-        if not (self.interfaces.userDb.checkStatus(user,"awaiting_confirmation") or self.interfaces.userDb.checkStatus(user,"email_confirmed")):
-            # Do not allow duplicate registrations
-            exc = ResponseException("User already registered",StatusCode.CLIENT_ERROR)
-            return JsonResponse.error(exc,exc.status)
-        # Add user info to database
-        self.interfaces.userDb.addUserInfo(user,request_fields.getValue("name"),request_fields.getValue("cgac_code"),request_fields.getValue("title"))
-        self.interfaces.userDb.setPassword(user,request_fields.getValue("password"),self.bcrypt)
-=======
             agency_name = sess.query(CGAC.agency_name).\
                 filter(CGAC.cgac_code == cgac_code).\
                 one_or_none()
@@ -433,7 +348,6 @@
             set_user_password(user, request_fields['password'], self.bcrypt)
         except ResponseException as exc:
             return JsonResponse.error(exc, exc.status)
->>>>>>> 706549ce
 
         user_link= "".join([AccountHandler.FRONT_END, '#/login?redirect=/admin'])
         # Send email to approver list
@@ -442,11 +356,7 @@
 
         #email user
         email_template = {'[EMAIL]' : system_email}
-<<<<<<< HEAD
-        new_email = sesEmail(user.email, system_email,templateType="account_creation_user",parameters=email_template,database=self.interfaces.userDb)
-=======
         new_email = sesEmail(user.email, system_email,templateType="account_creation_user",parameters=email_template)
->>>>>>> 706549ce
         new_email.send()
 
         # Logout and delete token
@@ -469,27 +379,6 @@
 
         """
         sess = GlobalDB.db().session
-<<<<<<< HEAD
-        request_fields = RequestDictionary(self.request)
-        if not request_fields.exists("email"):
-            exc = ResponseException("Request body must include email", StatusCode.CLIENT_ERROR)
-            return JsonResponse.error(exc,exc.status)
-        email = request_fields.getValue("email")
-        if not re.match("[^@]+@[^@]+\.[^@]+",email):
-            return JsonResponse.error(ValueError("Invalid Email Format"),StatusCode.CLIENT_ERROR)
-        try :
-            user = sess.query(User).filter(func.lower(User.email) == func.lower(request_fields.getValue("email"))).one()
-        except NoResultFound:
-            self.interfaces.userDb.addUnconfirmedEmail(email)
-        else:
-            if not (user.user_status_id == USER_STATUS_DICT["awaiting_confirmation"] or user.user_status_id == USER_STATUS_DICT["email_confirmed"]):
-                exc = ResponseException("User already registered", StatusCode.CLIENT_ERROR)
-                return JsonResponse.error(exc,exc.status)
-        email_token = sesEmail.createToken(email, "validate_email")
-        link= "".join([AccountHandler.FRONT_END,'#/registration/',email_token])
-        email_template = {'[USER]': email, '[URL]':link}
-        new_email = sesEmail(email, system_email,templateType="validate_email",parameters=email_template,database=self.interfaces.userDb)
-=======
         request_fields = RequestDictionary.derive(self.request)
         try:
             if 'email' not in request_fields:
@@ -525,7 +414,6 @@
         link= "".join([AccountHandler.FRONT_END,'#/registration/',email_token])
         email_template = {'[USER]': email, '[URL]':link}
         new_email = sesEmail(email, system_email,templateType="validate_email",parameters=email_template)
->>>>>>> 706549ce
         new_email.send()
         return JsonResponse.create(StatusCode.OK,{"message":"Email Sent"})
 
@@ -542,15 +430,6 @@
 
         """
         sess = GlobalDB.db().session
-<<<<<<< HEAD
-        request_fields = RequestDictionary(self.request)
-        if not request_fields.exists("token"):
-            exc = ResponseException("Request body must include token", StatusCode.CLIENT_ERROR)
-            return JsonResponse.error(exc,exc.status)
-        token = request_fields.getValue("token")
-        session["token"] = token
-        success,message,errorCode = sesEmail.checkToken(token,self.interfaces.userDb,"validate_email")
-=======
         request_fields = RequestDictionary.derive(self.request)
         try:
             if 'token' not in request_fields:
@@ -564,7 +443,6 @@
         token = request_fields['token']
         session["token"] = token
         success, message, errorCode = sesEmail.check_token(token, "validate_email")
->>>>>>> 706549ce
         if success:
             #mark session that email can be filled out
             LoginSession.register(session)
@@ -578,14 +456,9 @@
 
             #set the status only if current status is awaiting confirmation
             user = sess.query(User).filter(func.lower(User.email) == func.lower(message)).one()
-<<<<<<< HEAD
-            if self.interfaces.userDb.checkStatus(user,"awaiting_confirmation"):
-                self.interfaces.userDb.changeStatus(user,"email_confirmed")
-=======
             if user.user_status_id == USER_STATUS_DICT["awaiting_confirmation"]:
                 user.user_status_id = USER_STATUS_DICT["email_confirmed"]
                 sess.commit()
->>>>>>> 706549ce
             return JsonResponse.create(StatusCode.OK,{"email":message,"errorCode":errorCode,"message":"success"})
         else:
             #failure but alert UI of issue
@@ -653,59 +526,12 @@
         Request body should contain the following keys:
             * uid (integer)
             * status (string)
-<<<<<<< HEAD
-            * permissions (comma separated string)
-=======
->>>>>>> 706549ce
             * is_active (boolean)
 
         Returns: JSON response object with either an exception or success message
 
         """
         sess = GlobalDB.db().session
-<<<<<<< HEAD
-        request_dict = RequestDictionary(self.request)
-
-        # throw an exception if nothing is provided in the request
-        if not request_dict.exists("uid") or not (request_dict.exists("status") or request_dict.exists("permissions") or
-                    request_dict.exists("is_active")):
-            # missing required fields, return 400
-            exc = ResponseException("Request body must include uid and at least one of the following: status, permissions, is_active",
-                                    StatusCode.CLIENT_ERROR)
-            return JsonResponse.error(exc, exc.status)
-
-        try:
-            # Find user that matches specified uid
-            user = sess.query(User).filter(User.user_id == int(request_dict.getValue("uid"))).one()
-        except NoResultFound:
-            exc = ResponseException("No users with that uid", StatusCode.CLIENT_ERROR)
-            return JsonResponse.error(exc, exc.status)
-
-        if request_dict.exists("status"):
-            #check if the user is waiting
-            if self.interfaces.userDb.checkStatus(user,"awaiting_approval"):
-                if request_dict.getValue("status") == "approved":
-                    # Grant agency_user permission to newly approved users
-                    self.interfaces.userDb.grantPermission(user,"agency_user")
-                    link=  AccountHandler.FRONT_END
-                    email_template = { '[URL]':link,'[EMAIL]':system_email}
-                    new_email = sesEmail(user.email, system_email,templateType="account_approved",parameters=email_template,database=self.interfaces.userDb)
-                    new_email.send()
-                elif request_dict.getValue("status") == "denied":
-                    email_template = {}
-                    new_email = sesEmail(user.email, system_email,templateType="account_rejected",parameters=email_template,database=self.interfaces.userDb)
-                    new_email.send()
-            # Change user's status
-            self.interfaces.userDb.changeStatus(user,request_dict.getValue("status"))
-
-        if request_dict.exists("permissions"):
-            permissions_list = request_dict.getValue("permissions").split(',')
-
-            # Remove all existing permissions for user
-            user_permissions = self.interfaces.userDb.getUserPermissions(user)
-            for permission in user_permissions:
-                self.interfaces.userDb.removePermission(user, permission)
-=======
         request_dict = RequestDictionary.derive(self.request)
 
         try:
@@ -735,7 +561,6 @@
                     user.permission_type_id = PERMISSION_TYPE_DICT['reader']
                     sess.merge(user)
                     sess.commit()
->>>>>>> 706549ce
 
                     link = AccountHandler.FRONT_END
                     email_template = {'[URL]':link,'[EMAIL]':system_email}
@@ -754,44 +579,15 @@
             sess.commit()
 
         # Activate/deactivate user
-<<<<<<< HEAD
-        if request_dict.exists("is_active"):
-            is_active = bool(request_dict.getValue("is_active"))
-            if not user.is_active and is_active:
-                # Reset password count to 0
-                self.resetPasswordCount(user)
-                # Reset last login date so the account isn't expired
-                self.interfaces.userDb.updateLastLogin(user, unlock_user=True)
-                self.sendResetPasswordEmail(user, system_email, unlock_user=True)
-            self.interfaces.userDb.setUserActive(user, is_active)
-=======
         if 'is_active' in request_dict:
             is_active = bool(request_dict['is_active'])
             user.is_active = is_active
             sess.commit()
->>>>>>> 706549ce
 
         return JsonResponse.create(StatusCode.OK, {"message": "User successfully updated"})
 
     def list_users(self):
         """ List all users ordered by status. Associated request body must have key 'filter_by' """
-<<<<<<< HEAD
-        request_dict = RequestDictionary(self.request, optionalRequest=True)
-        user_status = request_dict.getValue("status") if request_dict.exists("status") else "all"
-        sess = GlobalDB.db().session
-
-        user = sess.query(User).filter(User.user_id == LoginSession.getName(flaskSession)).one()
-        is_agency_admin = self.userManager.hasPermission(user, "agency_admin") and not self.userManager.hasPermission(user, "website_admin")
-        try:
-            if is_agency_admin:
-                users = self.interfaces.userDb.getUsers(cgac_code=user.cgac_code, status=user_status)
-            else:
-                users = self.interfaces.userDb.getUsers(status=user_status)
-        except ValueError as e:
-            # Client provided a bad status
-            exc = ResponseException(str(e),StatusCode.CLIENT_ERROR,ValueError)
-            return JsonResponse.error(exc,exc.status)
-=======
         request_dict = RequestDictionary.derive(
             self.request, optional_request=True)
         user_status = request_dict.get('status', 'all')
@@ -804,7 +600,6 @@
         except ValueError as exc:
             # Client provided a bad status
             return JsonResponse.error(exc, StatusCode.CLIENT_ERROR)
->>>>>>> 706549ce
         user_info = []
         for user in users:
             agency_name = sess.query(CGAC.agency_name).\
@@ -813,11 +608,7 @@
 
             thisInfo = {"name":user.name, "title":user.title, "agency_name":agency_name, "cgac_code":user.cgac_code,
                         "email":user.email, "id":user.user_id, "is_active":user.is_active,
-<<<<<<< HEAD
-                        "permissions": ",".join(self.interfaces.userDb.getUserPermissions(user)), "status": user.user_status.name}
-=======
                         "permission": PERMISSION_TYPE_DICT_ID.get(user.permission_type_id), "status": user.user_status.name}
->>>>>>> 706549ce
             user_info.append(thisInfo)
         return JsonResponse.create(StatusCode.OK,{"users":user_info})
 
@@ -829,12 +620,7 @@
             users = sess.query(User).filter(User.cgac_code == user.cgac_code, User.user_status_id == USER_STATUS_DICT["approved"], User.is_active == True).all()
         except ValueError as exc:
             # Client provided a bad status
-<<<<<<< HEAD
-            exc = ResponseException(str(e), StatusCode.CLIENT_ERROR, ValueError)
-            return JsonResponse.error(exc, exc.status)
-=======
             return JsonResponse.error(exc, StatusCode.CLIENT_ERROR)
->>>>>>> 706549ce
         user_info = []
         for user in users:
             this_info = {"id":user.user_id, "name": user.name, "email": user.email}
@@ -843,26 +629,6 @@
 
     def list_users_with_status(self):
         """ List all users with the specified status.  Associated request body must have key 'status' """
-<<<<<<< HEAD
-        request_dict = RequestDictionary(self.request)
-        if not (request_dict.exists("status")):
-            # Missing a required field, return 400
-            exc = ResponseException("Request body must include status", StatusCode.CLIENT_ERROR)
-            return JsonResponse.error(exc,exc.status)
-
-        sess = GlobalDB.db().session
-        current_user = sess.query(User).filter(User.user_id == flaskSession["name"]).one()
-
-        try:
-            if self.interfaces.userDb.hasPermission(current_user, "agency_admin"):
-                users = sess.query(User).filter(User.user_status_id == USER_STATUS_DICT[request_dict.getValue("status")], User.cgac_code == current_user.cgac_code).all()
-            else:
-                users = sess.query(User).filter(User.user_status_id == USER_STATUS_DICT[request_dict.getValue("status")]).all()
-        except ValueError as e:
-            # Client provided a bad status
-            exc = ResponseException(str(e),StatusCode.CLIENT_ERROR,ValueError)
-            return JsonResponse.error(exc,exc.status)
-=======
         request_dict = RequestDictionary.derive(self.request)
         try:
             if 'status' not in request_dict:
@@ -881,7 +647,6 @@
         except ValueError as exc:
             # Client provided a bad status
             return JsonResponse.error(exc, StatusCode.CLIENT_ERROR)
->>>>>>> 706549ce
         user_info = []
         for user in users:
             agency_name = sess.query(CGAC.agency_name).\
@@ -892,72 +657,6 @@
             user_info.append(this_info)
         return JsonResponse.create(StatusCode.OK,{"users":user_info})
 
-<<<<<<< HEAD
-    def list_submissions_by_current_user_agency(self):
-        """ List all submission IDs associated with the current user's agency """
-        sess = GlobalDB.db().session
-        user = sess.query(User).filter(User.user_id == LoginSession.getName(flaskSession)).one()
-        submissions = self.interfaces.jobDb.getSubmissionsByUserAgency(user)
-        submission_details = []
-        for submission in submissions:
-            job_ids = self.interfaces.jobDb.getJobsBySubmission(submission.submission_id)
-            total_size = 0
-            for job_id in job_ids:
-                file_size = self.interfaces.jobDb.getFileSize(job_id)
-                total_size += file_size if file_size is not None else 0
-
-            status = self.interfaces.jobDb.getSubmissionStatus(submission.submission_id)
-            error_count = sumNumberOfErrorsForJobList(submission.submission_id)
-            if submission.user_id is None:
-                submission_user_name = "No user"
-            else:
-                submission_user_name = sess.query(User).filter(User.user_id == submission.user_id).one().name
-            submission_details.append({"submission_id": submission.submission_id, "last_modified": submission.updated_at.strftime('%m/%d/%Y'),
-                                      "size": total_size, "status": status, "errors": error_count, "reporting_start_date": str(submission.reporting_start_date),
-                                      "reporting_end_date": str(submission.reporting_end_date), "user": {"user_id": submission.user_id,
-                                                                                                    "name": submission_user_name}})
-        return JsonResponse.create(StatusCode.OK, {"submissions": submission_details})
-
-    def list_submissions_by_current_user(self):
-        """ List all submission IDs associated with the current user ID """
-        sess = GlobalDB.db().session
-        user_id = LoginSession.getName(flaskSession)
-        user = sess.query(User).filter(User.user_id == user_id).one()
-        submissions = self.interfaces.jobDb.getSubmissionsByUserId(user_id)
-        submission_details = []
-        for submission in submissions:
-            job_ids = self.interfaces.jobDb.getJobsBySubmission(submission.submission_id)
-            total_size = 0
-            for job_id in job_ids:
-                file_size = self.interfaces.jobDb.getFileSize(job_id)
-                total_size += file_size if file_size is not None else 0
-
-            status = self.interfaces.jobDb.getSubmissionStatus(submission.submission_id)
-            error_count = sumNumberOfErrorsForJobList(submission.submission_id)
-            submission_details.append(
-                {"submission_id": submission.submission_id, "last_modified": submission.updated_at.strftime('%m/%d/%Y'),
-                 "size": total_size, "status": status, "errors": error_count, "reporting_start_date": str(submission.reporting_start_date),
-                                      "reporting_end_date": str(submission.reporting_end_date), "user": {"user_id": str(user_id),
-                                                                                                    "name": user.name}})
-        return JsonResponse.create(StatusCode.OK, {"submissions": submission_details})
-
-    def set_new_password(self, session):
-        """ Set a new password for a user, request should have keys "user_email" and "password" """
-        sess = GlobalDB.db().session
-        request_dict = RequestDictionary(self.request)
-        if not (request_dict.exists("user_email") and request_dict.exists("password")):
-            # Don't have the keys we need in request
-            exc = ResponseException("Set password route requires keys user_email and password",StatusCode.CLIENT_ERROR)
-            return JsonResponse.error(exc,exc.status)
-
-        if not self.checkPassword(request_dict.getValue("password")):
-            exc = ResponseException("Invalid Password", StatusCode.CLIENT_ERROR)
-            return JsonResponse.error(exc,exc.status)
-        # Get user from email
-        user = sess.query(User).filter(func.lower(User.email) == func.lower(request_dict.getValue("user_email"))).one()
-        # Set new password
-        self.interfaces.userDb.setPassword(user,request_dict.getValue("password"),self.bcrypt)
-=======
     def set_new_password(self, session):
         """ Set a new password for a user, request should have keys "user_email" and "password" """
         sess = GlobalDB.db().session
@@ -982,7 +681,6 @@
         ).one()
         # Set new password
         set_user_password(user,request_dict["password"],self.bcrypt)
->>>>>>> 706549ce
         # Invalidate token
         oldToken = sess.query(EmailToken).filter(EmailToken.token == session["token"]).one()
         sess.delete(oldToken)
@@ -1003,21 +701,6 @@
 
         """
         sess = GlobalDB.db().session
-<<<<<<< HEAD
-        requestDict = RequestDictionary(self.request)
-        if not (requestDict.exists("email")):
-            # Don't have the keys we need in request
-            exc = ResponseException("Reset password route requires key 'email'",StatusCode.CLIENT_ERROR)
-            return JsonResponse.error(exc,exc.status)
-        # Get user object
-        try:
-            user = sess.query(User).filter(func.lower(User.email) == func.lower(requestDict.getValue("email"))).one()
-        except Exception as e:
-            exc = ResponseException("Unknown Error",StatusCode.CLIENT_ERROR,ValueError)
-            return JsonResponse.error(exc,exc.status)
-
-        email = requestDict.getValue("email")
-=======
         request_dict = RequestDictionary.derive(self.request)
         try:
             if 'email' not in request_dict:
@@ -1033,7 +716,6 @@
             return JsonResponse.error(exc, StatusCode.CLIENT_ERROR)
 
         email = request_dict['email']
->>>>>>> 706549ce
         LoginSession.logout(session)
         self.send_reset_password_email(user, system_email, email)
 
@@ -1062,12 +744,7 @@
         link = "".join([AccountHandler.FRONT_END, '#/forgotpassword/', email_token])
         email_template = {'[URL]': link}
         template_type = "unlock_account" if unlock_user else "reset_password"
-<<<<<<< HEAD
-        new_email = sesEmail(user.email, system_email, templateType=template_type,
-                            parameters=email_template, database=self.interfaces.userDb)
-=======
         new_email = sesEmail(user.email, system_email, templateType=template_type, parameters=email_template)
->>>>>>> 706549ce
         new_email.send()
 
     def get_current_user(self,session):
@@ -1083,28 +760,14 @@
 
         """
         sess = GlobalDB.db().session
-<<<<<<< HEAD
-        uid =  session["name"]
-        user = sess.query(User).filter(User.user_id == uid).one()
-        permission_list = []
-        for permission_name, permission_id in PERMISSION_TYPE_DICT.items():
-            if self.interfaces.userDb.hasPermission(user, permission_name):
-                permission_list.append(permission_id)
-=======
         uid = session["name"]
         user = sess.query(User).filter(User.user_id == uid).one()
->>>>>>> 706549ce
         agency_name = sess.query(CGAC.agency_name).\
             filter(CGAC.cgac_code == user.cgac_code).\
             one_or_none()
         return JsonResponse.create(StatusCode.OK,{"user_id": int(uid),"name":user.name,"agency_name": agency_name,
-<<<<<<< HEAD
-                                                  "cgac_code":user.cgac_code,"title":user.title,
-                                                  "permissions": permission_list, "skip_guide":user.skip_guide})
-=======
                                                   "cgac_code": user.cgac_code,"title":user.title,
                                                   "permission": user.permission_type_id, "skip_guide": user.skip_guide})
->>>>>>> 706549ce
 
     def isAccountExpired(self, user):
         """ Checks user's last login date against inactivity threshold, marks account as inactive if expired
@@ -1161,22 +824,6 @@
         """ Set current user's skip guide parameter """
         sess = GlobalDB.db().session
         user = sess.query(User).filter(User.user_id == session["name"]).one()
-<<<<<<< HEAD
-        request_dict = RequestDictionary(self.request)
-        if not request_dict.exists("skip_guide"):
-            exc = ResponseException("Must include skip_guide parameter", StatusCode.CLIENT_ERROR)
-            return JsonResponse.error(exc, exc.status)
-        skip_guide = request_dict.getValue("skip_guide")
-        if type(skip_guide) == type(True):
-            # param is a bool
-            user.skip_guide = skip_guide
-        elif type(skip_guide) == type("string"):
-            # param is a string, allow "true" or "false"
-            if skip_guide.lower() == "true":
-                user.skip_guide = True
-            elif skip_guide.lower() == "false":
-                user.skip_guide = False
-=======
         request_dict = RequestDictionary.derive(self.request)
         try:
             if 'skip_guide' not in request_dict:
@@ -1198,31 +845,21 @@
                         "skip_guide must be true or false",
                         StatusCode.CLIENT_ERROR
                     )
->>>>>>> 706549ce
             else:
                 raise ResponseException(
                     "skip_guide must be a boolean", StatusCode.CLIENT_ERROR)
         except ResponseException as exc:
             return JsonResponse.error(exc, exc.status)
         sess.commit()
-<<<<<<< HEAD
-        return JsonResponse.create(StatusCode.OK,{"message":"skip_guide set successfully","skip_guide":skip_guide})
-=======
         return JsonResponse.create(
             StatusCode.OK,
             {"message": "skip_guide set successfully",
              "skip_guide":skip_guide}
         )
->>>>>>> 706549ce
 
     def email_users(self, system_email, session):
         """ Send email notification to list of users """
         sess = GlobalDB.db().session
-<<<<<<< HEAD
-        request_dict = RequestDictionary(self.request)
-        if not (request_dict.exists("users") and request_dict.exists("submission_id") and request_dict.exists("email_template")):
-            exc = ResponseException("Email users route requires users, email_template, and submission_id", StatusCode.CLIENT_ERROR)
-=======
         request_dict = RequestDictionary.derive(self.request)
         required = ('users', 'submission_id', 'email_template')
         try:
@@ -1232,26 +869,16 @@
                     "submission_id", StatusCode.CLIENT_ERROR
                 )
         except ResponseException as exc:
->>>>>>> 706549ce
             return JsonResponse.error(exc, exc.status)
 
         current_user = sess.query(User).filter(User.user_id == session["name"]).one()
 
-<<<<<<< HEAD
-        user_ids = request_dict.getValue("users")
-        submission_id = request_dict.getValue("submission_id")
-        # Check if submission id is valid
-        self.jobManager.getSubmissionById(submission_id)
-
-        template_type = request_dict.getValue("email_template")
-=======
         user_ids = request_dict['users']
         submission_id = request_dict['submission_id']
         # Check if submission id is valid
         self.jobManager.getSubmissionById(submission_id)
 
         template_type = request_dict['email_template']
->>>>>>> 706549ce
         # Check if email template type is valid
         get_email_template(template_type)
 
@@ -1265,12 +892,7 @@
             users.append(sess.query(User).filter(User.user_id == user_id).one())
 
         for user in users:
-<<<<<<< HEAD
-            new_email = sesEmail(user.email, system_email, templateType=template_type, parameters=email_template,
-                            database=UserHandler())
-=======
             new_email = sesEmail(user.email, system_email, templateType=template_type, parameters=email_template)
->>>>>>> 706549ce
             new_email.send()
 
         return JsonResponse.create(StatusCode.OK, {"message": "Emails successfully sent"})