--- conflicted
+++ resolved
@@ -114,7 +114,6 @@
         self.interfaces.userDb.changeStatus(user,"awaiting_approval")
         return JsonResponse.create(StatusCode.OK,{"message":"Registration successful"})
 
-<<<<<<< HEAD
     def createEmailConfirmation(self,system_email):
         """Creates user record and email"""
         requestFields = RequestDictionary(self.request)
@@ -136,7 +135,7 @@
         newEmail = sesEmail(email, system_email,templateType="validate_email",parameters=emailTemplate,database=self.interfaces.userDb)
         newEmail.send()
         return JsonResponse.create(StatusCode.OK,{"message":"Email Sent"})
-=======
+
     def changeStatus(self):
         """ Changes status for specified user.  Associated request body should have keys 'user_email' and 'new_status' """
         input = RequestDictionary(self.request)
@@ -169,5 +168,4 @@
         for user in users:
             thisInfo = {"name":user.name, "email":user.email, "agency":user.agency, "title":user.title}
             userInfo.append(thisInfo)
-        return JsonResponse.create(StatusCode.OK,{"users":userInfo})
->>>>>>> d8a0e45a
+        return JsonResponse.create(StatusCode.OK,{"users":userInfo})