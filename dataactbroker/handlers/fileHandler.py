import os
import requests
import time
from flask import session, request
from datetime import datetime
from werkzeug import secure_filename
from dataactcore.aws.s3UrlHandler import s3UrlHandler
from dataactcore.utils.requestDictionary import RequestDictionary
from dataactcore.utils.jsonResponse import JsonResponse
from dataactcore.utils.statusCode import StatusCode
from dataactcore.utils.responseException import ResponseException
from dataactcore.utils.stringCleaner import StringCleaner
from dataactcore.config import CONFIG_BROKER, CONFIG_JOB_QUEUE
from dataactbroker.handlers.aws.session import LoginSession
from dataactcore.utils.jobQueue import JobQueue
from sqlalchemy.orm.exc import NoResultFound
from dataactbroker.handlers.interfaceHolder import InterfaceHolder


class FileHandler:
    """ Responsible for all tasks relating to file upload

    Static fields:
    FILE_TYPES -- list of file labels that can be included

    Instance fields:
    request -- A flask request object, comes with the request
    s3manager -- instance of s3UrlHandler, manages calls to S3
    """

    FILE_TYPES = ["appropriations","award_financial","program_activity"]
    EXTERNAL_FILE_TYPES = ["award"] #,"award_procurement"]
    VALIDATOR_RESPONSE_FILE = "validatorResponse"

    def __init__(self,request,interfaces = None,isLocal= False,serverPath =""):
        """ Create the File Handler

        Arguments:
            request - HTTP request object for this route
            interfaces - InterfaceHolder object to databases
            isLocal - True if this is a local installation that will not use AWS
            serverPath - If isLocal is True, this is used as the path to local files
        """
        self.request = request
        if(interfaces != None):
            self.interfaces = interfaces
            self.jobManager = interfaces.jobDb
        self.isLocal = isLocal
        self.serverPath = serverPath
        self.s3manager = s3UrlHandler()

    def addInterfaces(self,interfaces):
        """ Add connections to databases

        Args:
            interfaces: InterfaceHolder object to DBs
        """
        self.interfaces = interfaces
        self.jobManager = interfaces.jobDb

    def getErrorReportURLsForSubmission(self, isWarning = False):
        """
        Gets the Signed URLs for download based on the submissionId
        """
        try :
            self.s3manager = s3UrlHandler()
            safeDictionary = RequestDictionary(self.request)
            submissionId = safeDictionary.getValue("submission_id")
            responseDict ={}
            for jobId in self.jobManager.getJobsBySubmission(submissionId):
                if(self.jobManager.getJobType(jobId) == "csv_record_validation"):
                    if isWarning:
                        reportName = self.jobManager.getWarningReportPath(jobId)
                        key = "job_"+str(jobId)+"_warning_url"
                    else:
                        reportName = self.jobManager.getReportPath(jobId)
                        key = "job_"+str(jobId)+"_error_url"
                    if(not self.isLocal):
                        responseDict[key] = self.s3manager.getSignedUrl("errors",reportName,method="GET")
                    else:
                        path = os.path.join(self.serverPath, reportName)
                        responseDict[key] = path

            # For each pair of files, get url for the report
            fileTypes = self.interfaces.validationDb.getFileTypeList()
            for source in fileTypes:
                sourceId = self.interfaces.validationDb.getFileTypeIdByName(source)
                for target in fileTypes:
                    targetId = self.interfaces.validationDb.getFileTypeIdByName(target)
                    if targetId <= sourceId:
                        # Skip redundant reports
                        continue
                    # Retrieve filename
                    if isWarning:
                        reportName = self.interfaces.errorDb.getCrossWarningReportName(submissionId, source, target)
                    else:
                        reportName = self.interfaces.errorDb.getCrossReportName(submissionId, source, target)
                    # If not local, get a signed URL
                    if self.isLocal:
                        reportPath = os.path.join(self.serverPath,reportName)
                    else:
                        reportPath = self.s3manager.getSignedUrl("errors",reportName,method="GET")
                    # Assign to key based on source and target
                    responseDict[self.getCrossReportKey(source,target,isWarning)] = reportPath

            return JsonResponse.create(StatusCode.OK,responseDict)
        except ResponseException as e:
            return JsonResponse.error(e,StatusCode.CLIENT_ERROR)
        except Exception as e:
            # Unexpected exception, this is a 500 server error
            return JsonResponse.error(e,StatusCode.INTERNAL_ERROR)

    def getCrossReportKey(self,sourceType,targetType,isWarning = False):
        """ Generate a key for cross-file error reports """
        if isWarning:
            return "cross_warning_{}-{}".format(sourceType,targetType)
        else:
            return "cross_{}-{}".format(sourceType,targetType)

    # Submit set of files
    def submit(self,name,CreateCredentials):
        """ Builds S3 URLs for a set of files and adds all related jobs to job tracker database

        Flask request should include keys from FILE_TYPES class variable above

        Arguments:
            name -- User ID from the session handler
            CreateCredentials - If True, will create temporary credentials for S3 uploads

        Returns:
        Flask response returned will have key_url and key_id for each key in the request
        key_url is the S3 URL for uploading
        key_id is the job id to be passed to the finalize_submission route
        """
        try:
            responseDict= {}

            fileNameMap = []
            safeDictionary = RequestDictionary(self.request)
            submissionId = self.jobManager.createSubmission(name, safeDictionary)
            existingSubmission = False
            if safeDictionary.exists("existing_submission_id"):
                existingSubmission = True
                # Check if user has permission to specified submission
                self.checkSubmissionPermission(self.jobManager.getSubmissionById(submissionId))

            # Build fileNameMap to be used in creating jobs
            for fileType in FileHandler.FILE_TYPES :
                # If filetype not included in request, and this is an update to an existing submission, skip it
                if not safeDictionary.exists(fileType):
                    if existingSubmission:
                        submission = self.jobManager.getSubmissionById(submissionId)
                        submission.updated_at = time.strftime("%c")
                        self.jobManager.session.commit()
                        continue
                    else:
                        # This is a new submission, all files are required
                        raise ResponseException("Must include all files for new submission",StatusCode.CLIENT_ERROR)
                filename = safeDictionary.getValue(fileType)
                if( safeDictionary.exists(fileType)) :
                    if(not self.isLocal):
                        uploadName =  str(name)+"/"+s3UrlHandler.getTimestampedFilename(filename)
                    else:
                        uploadName = filename
                    responseDict[fileType+"_key"] = uploadName
                    fileNameMap.append((fileType,uploadName,filename))

            for extFileType in FileHandler.EXTERNAL_FILE_TYPES:
                if extFileType == "award":
                    filename = CONFIG_BROKER["d2_file_name"]
                elif extFileType == "award_procurement":
                    filename = CONFIG_BROKER["d1_file_name"]

                if(not self.isLocal):
                    uploadName = str(name) + "/" + s3UrlHandler.getTimestampedFilename(filename)
                else:
                    uploadName = filename
                responseDict[extFileType + "_key"] = uploadName
                fileNameMap.append((extFileType, uploadName, filename))

            fileJobDict = self.jobManager.createJobs(fileNameMap,submissionId,existingSubmission)
            for fileType in fileJobDict.keys():
                if (not "submission_id" in fileType) :
                    responseDict[fileType+"_id"] = fileJobDict[fileType]
            if(CreateCredentials and not self.isLocal) :
                self.s3manager = s3UrlHandler(CONFIG_BROKER["aws_bucket"])
                responseDict["credentials"] = self.s3manager.getTemporaryCredentials(name)
            else :
                responseDict["credentials"] ={"AccessKeyId" : "local","SecretAccessKey" :"local","SessionToken":"local" ,"Expiration" :"local"}

            responseDict["submission_id"] = fileJobDict["submission_id"]
            if self.isLocal:
                responseDict["bucket_name"] = CONFIG_BROKER["broker_files"]
            else:
                responseDict["bucket_name"] = CONFIG_BROKER["aws_bucket"]
            return JsonResponse.create(StatusCode.OK,responseDict)
        except (ValueError , TypeError, NotImplementedError) as e:
            return JsonResponse.error(e,StatusCode.CLIENT_ERROR)
        except ResponseException as e:
            # Call error route directly, status code depends on exception
            return JsonResponse.error(e,e.status)
        except Exception as e:
            # Unexpected exception, this is a 500 server error
            return JsonResponse.error(e,StatusCode.INTERNAL_ERROR)
        except:
            return JsonResponse.error(Exception("Failed to catch exception"),StatusCode.INTERNAL_ERROR)

    def finalize(self, jobId=None):
        """ Set upload job in job tracker database to finished, allowing dependent jobs to be started

        Flask request should include key "upload_id", which holds the job_id for the file_upload job

        Returns:
        A flask response object, if successful just contains key "success" with value True, otherwise value is False
        """
        responseDict = {}
        try:
            if jobId is None:
                inputDictionary = RequestDictionary(self.request)
                jobId = inputDictionary.getValue("upload_id")

            # Compare user ID with user who submitted job, if no match return 400
            job = self.jobManager.getJobById(jobId)
            submission = self.jobManager.getSubmissionForJob(job)
            # Check that user's agency matches submission cgac_code or "SYS", or user id matches submission's user
            userId = LoginSession.getName(session)
            userCgac = self.interfaces.userDb.getUserByUID(userId).cgac_code
            if(submission.user_id != userId and submission.cgac_code != userCgac and userCgac != "SYS"):
                # This user cannot finalize this job
                raise ResponseException("Cannot finalize a job for a different agency", StatusCode.CLIENT_ERROR)
            # Change job status to finished
            if(self.jobManager.checkUploadType(jobId)):
                self.jobManager.changeToFinished(jobId)
                responseDict["success"] = True
                return JsonResponse.create(StatusCode.OK,responseDict)
            else:
                raise ResponseException("Wrong job type for finalize route",StatusCode.CLIENT_ERROR)

        except ( ValueError , TypeError ) as e:
            return JsonResponse.error(e,StatusCode.CLIENT_ERROR)
        except ResponseException as e:
            return JsonResponse.error(e,e.status)
        except Exception as e:
            # Unexpected exception, this is a 500 server error
            return JsonResponse.error(e,StatusCode.INTERNAL_ERROR)

    def checkSubmissionPermission(self,submission):
        """ Check if current user has permisson to access submission and return user object.

        Args:
            submission - Submission model object
        """
        userId = LoginSession.getName(session)
        user = self.interfaces.userDb.getUserByUID(userId)
        # Check that user has permission to see this submission, user must be within the agency of the submission, or be
        # the original user, or be in the 'SYS' agency
        submissionCgac = StringCleaner.cleanString(submission.cgac_code)
        userCgac = StringCleaner.cleanString(user.cgac_code)
        if(submissionCgac != userCgac and submission.user_id != user.user_id
           and userCgac != "sys"):
            raise ResponseException("User does not have permission to view that submission",
                StatusCode.CLIENT_ERROR)
        return user

    def getStatus(self):
        """ Get description and status of all jobs in the submission specified in request object

        Returns:
            A flask response object to be sent back to client, holds a JSON where each job ID has a dictionary holding file_type, job_type, status, and filename
        """
        try:
            inputDictionary = RequestDictionary(self.request)

            # Get submission
            submissionId = inputDictionary.getValue("submission_id")
            submission = self.jobManager.getSubmissionById(submissionId)

            # Check that user has access to submission
            user = self.checkSubmissionPermission(submission)

            # Get jobs in this submission
            jobs = self.jobManager.getJobsBySubmission(submissionId)

            # Build dictionary of submission info with info about each job
            submissionInfo = {}
            submissionInfo["jobs"] = []
            submissionInfo["cgac_code"] = submission.cgac_code
            submissionInfo["reporting_period_start_date"] = self.interfaces.jobDb.getStartDate(submission)
            submissionInfo["reporting_period_end_date"] = self.interfaces.jobDb.getEndDate(submission)
            submissionInfo["created_on"] = self.interfaces.jobDb.getFormattedDatetimeBySubmissionId(submissionId)
            # Include number of errors in submission
            submissionInfo["number_of_errors"] = self.interfaces.errorDb.sumNumberOfErrorsForJobList(jobs, self.interfaces.validationDb)
            submissionInfo["number_of_rows"] = self.interfaces.jobDb.sumNumberOfRowsForJobList(jobs)
            submissionInfo["last_updated"] = submission.updated_at.strftime("%Y-%m-%dT%H:%M:%S")

            for jobId in jobs:
                jobInfo = {}
                jobType = self.jobManager.getJobType(jobId)
                if jobType != "csv_record_validation" and jobType != "validation":
                    continue
                jobInfo["job_id"] = jobId
                jobInfo["job_status"] = self.jobManager.getJobStatusName(jobId)
                jobInfo["job_type"] = jobType
                jobInfo["filename"] = self.jobManager.getOriginalFilenameById(jobId)
                try:
                    jobInfo["file_status"] = self.interfaces.errorDb.getFileStatusLabelByJobId(jobId)
                except ResponseException as e:
                    # Job ID not in error database, probably did not make it to validation, or has not yet been validated
                    jobInfo["file_status"] = ""
                    jobInfo["missing_headers"] = []
                    jobInfo["duplicated_headers"] = []
                    jobInfo["error_type"] = ""
                    jobInfo["error_data"] = []
                    jobInfo["warning_data"] = []
                else:
                    # If job ID was found in file, we should be able to get header error lists and file data
                    # Get string of missing headers and parse as a list
                    missingHeaderString = self.interfaces.errorDb.getMissingHeadersByJobId(jobId)
                    if missingHeaderString is not None:
                        # Split header string into list, excluding empty strings
                        jobInfo["missing_headers"] = [n.strip() for n in missingHeaderString.split(",") if len(n) > 0]
                    else:
                        jobInfo["missing_headers"] = []
                    # Get string of duplicated headers and parse as a list
                    duplicatedHeaderString = self.interfaces.errorDb.getDuplicatedHeadersByJobId(jobId)
                    if duplicatedHeaderString is not None:
                        # Split header string into list, excluding empty strings
                        jobInfo["duplicated_headers"] = [n.strip() for n in duplicatedHeaderString.split(",") if len(n) > 0]
                    else:
                        jobInfo["duplicated_headers"] = []
                    jobInfo["error_type"] = self.interfaces.errorDb.getErrorType(jobId)
                    jobInfo["error_data"] = self.interfaces.errorDb.getErrorMetricsByJobId(jobId,jobType=='validation',self.interfaces, severityId=self.interfaces.validationDb.getRuleSeverityId("fatal"))
                    jobInfo["warning_data"] = self.interfaces.errorDb.getErrorMetricsByJobId(jobId,jobType=='validation',self.interfaces, severityId=self.interfaces.validationDb.getRuleSeverityId("warning"))
                # File size and number of rows not dependent on error DB
                # Get file size
                jobInfo["file_size"] = self.jobManager.getFileSizeById(jobId)
                # Get number of rows in file
                jobInfo["number_of_rows"] = self.jobManager.getNumberOfRowsById(jobId)

                try :
                    jobInfo["file_type"] = self.jobManager.getFileType(jobId)
                except Exception as e:
                    jobInfo["file_type"]  = ''
                submissionInfo["jobs"].append(jobInfo)

            # Build response object holding dictionary
            return JsonResponse.create(StatusCode.OK,submissionInfo)
        except ResponseException as e:
            return JsonResponse.error(e,e.status)
        except Exception as e:
            # Unexpected exception, this is a 500 server error
            return JsonResponse.error(e,StatusCode.INTERNAL_ERROR)

    def getErrorMetrics(self) :
        """ Returns an Http response object containing error information for every validation job in specified submission """
        responseDict = {}
        returnDict = {}
        try:
            safeDictionary = RequestDictionary(self.request)
            submission_id =  safeDictionary.getValue("submission_id")

            # Check if user has permission to specified submission
            self.checkSubmissionPermission(self.jobManager.getSubmissionById(submission_id))

            jobIds = self.jobManager.getJobsBySubmission(submission_id)
            for currentId in jobIds :
                if(self.jobManager.getJobType(currentId) == "csv_record_validation"):
                    fileName = self.jobManager.getFileType(currentId)
                    dataList = self.interfaces.errorDb.getErrorMetricsByJobId(currentId)
                    returnDict[fileName]  = dataList
            return JsonResponse.create(StatusCode.OK,returnDict)
        except ( ValueError , TypeError ) as e:
            return JsonResponse.error(e,StatusCode.CLIENT_ERROR)
        except ResponseException as e:
            return JsonResponse.error(e,e.status)
        except Exception as e:
            # Unexpected exception, this is a 500 server error
            return JsonResponse.error(e,StatusCode.INTERNAL_ERROR)

    def uploadFile(self):
        """ Saves a file and returns the saved path.  Should only be used for local installs. """
        try:
            if(self.isLocal):
                uploadedFile = request.files['file']
                if(uploadedFile):
                    seconds = int((datetime.utcnow()-datetime(1970,1,1)).total_seconds())
                    filename = "".join([str(seconds),"_", secure_filename(uploadedFile.filename)])
                    path = os.path.join(self.serverPath, filename)
                    uploadedFile.save(path)
                    returnDict = {"path":path}
                    return JsonResponse.create(StatusCode.OK,returnDict)
                else:
                    exc = ResponseException("Failure to read file", StatusCode.CLIENT_ERROR)
                    return JsonResponse.error(exc,exc.status)
            else :
                exc = ResponseException("Route Only Valid For Local Installs", StatusCode.CLIENT_ERROR)
                return JsonResponse.error(exc,exc.status)
        except ( ValueError , TypeError ) as e:
            return JsonResponse.error(e,StatusCode.CLIENT_ERROR)
        except ResponseException as e:
            return JsonResponse.error(e,e.status)
        except Exception as e:
            # Unexpected exception, this is a 500 server error
            return JsonResponse.error(e,StatusCode.INTERNAL_ERROR)

    def generateD1File(self):
        """ Initiates the generation of D1 """
        requestDict = RequestDictionary(self.request)

        if not (requestDict.exists("submission_id") and requestDict.exists("start") and requestDict.exists("end")):
            exc = ResponseException("Generate D1 Files route requires submission_id, start, and end", StatusCode.CLIENT_ERROR)
            return JsonResponse.create(exc, exc.status)

        submission_id = requestDict.getValue("submission_id")
        start_date = requestDict.getValue("start")
        end_date = requestDict.getValue("end")

        if not (StringCleaner.isNumeric(submission_id) and StringCleaner.isDate(start_date) and StringCleaner.isDate(end_date)):
            exc = ResponseException("submission id, start, and/or end cannot be parsed into their appropriate types", StatusCode.CLIENT_ERROR)
            return JsonResponse.create(exc, exc.status)

        cgac_code = self.jobManager.getSubmissionById(submission_id).cgac_code
        get_url = CONFIG_BROKER["d1_url"].format(cgac_code, start_date, end_date)

        jq = JobQueue(job_queue_url=CONFIG_JOB_QUEUE['url'])

        # Generate and upload D1 file to S3
        user_id = LoginSession.getName(session)
        timestamped_name = s3UrlHandler.getTimestampedFilename(CONFIG_BROKER["d1_file_name"])
        upload_file_name = "".join([str(user_id), "/", timestamped_name])
        d_file_id = self.jobManager.createDFileMeta(submission_id, start_date, end_date, "d1", CONFIG_BROKER["d1_file_name"], upload_file_name)
        self.jobManager.setDFileStatus(d_file_id, "waiting")
        jq.generate_d_file.delay(get_url, CONFIG_BROKER["d1_file_name"], user_id, d_file_id, InterfaceHolder, timestamped_name, skip_gen=True)

        # Check status for D1 file
        return self.checkD1File()

    def checkD1File(self, submission_id=None):
        """ Check status of D1 file generation """
        if submission_id is None:
            requestDict = RequestDictionary(self.request)
            if not (requestDict.exists("submission_id")):
                exc = ResponseException("Check D1 Files route requires submission_id", StatusCode.CLIENT_ERROR)
                return JsonResponse.create(exc, exc.status)

            submission_id = requestDict.getValue("submission_id")
            if not (StringCleaner.isNumeric(submission_id)):
                exc = ResponseException("submission id cannot be parsed into its appropriate type", StatusCode.CLIENT_ERROR)
                return JsonResponse.create(exc, exc.status)

        d1_file = self.jobManager.getDFileForSubmission(submission_id, "d1")
        if d1_file is None:
            response = {"status": "invalid", "url": "", "start": "", "end": "", "message": ""}
            return JsonResponse.create(StatusCode.OK, response)

        status = self.jobManager.getJobStatusNameById(d1_file.status_id)

        if status == "finished" and not d1_file.is_submitted and False: # TODO: Remove "and False" when submission of D1 is desired
            job_id = self.jobManager.getJobBySubmissionFileTypeAndJobType(submission_id, "award_procurement", "file_upload").job_id
            self.jobManager.updateDFileName(submission_id, d1_file.upload_file_name, "award")
            result = self.finalize(jobId=job_id)
            self.jobManager.markDFileAsSubmitted(d1_file.d_file_id)
            if result.status_code != 200:
                raise ResponseException(result.data)

        url = "" if d1_file.url is None else d1_file.url
        error_message = "" if d1_file.error_message is None else d1_file.error_message

        response = {"status": status, "url": url, "start": str(d1_file.start_date), "end": str(d1_file.end_date),
                    "message": error_message}

        return JsonResponse.create(StatusCode.OK, response)


    def generateD2File(self):
        """ Initiates the generation of D2 """
        requestDict = RequestDictionary(self.request)

        if not (requestDict.exists("submission_id") and requestDict.exists("start") and requestDict.exists("end")):
            exc = ResponseException("Generate D2 Files route requires submission_id, start, and end",
                                    StatusCode.CLIENT_ERROR)
            return JsonResponse.create(exc, exc.status)

        submission_id = requestDict.getValue("submission_id")
        start_date = requestDict.getValue("start")
        end_date = requestDict.getValue("end")

        if not (StringCleaner.isNumeric(submission_id) and StringCleaner.isDate(start_date) and StringCleaner.isDate(
                end_date)):
            exc = ResponseException("submission id, start, and/or end cannot be parsed into their appropriate types",
                                    StatusCode.CLIENT_ERROR)
            return JsonResponse.create(exc, exc.status)

        cgac_code = self.jobManager.getSubmissionById(submission_id).cgac_code
        get_url = CONFIG_BROKER["d2_url"].format(cgac_code, start_date, end_date)

        jq = JobQueue(job_queue_url=CONFIG_JOB_QUEUE['url'])

        # Generate and upload D2 file to S3
        user_id = LoginSession.getName(session)
        timestamped_name = s3UrlHandler.getTimestampedFilename(CONFIG_BROKER["d2_file_name"])
        upload_file_name = "".join([str(user_id), "/", timestamped_name])
        d_file_id = self.jobManager.createDFileMeta(submission_id, start_date, end_date, "d2", CONFIG_BROKER["d2_file_name"], upload_file_name)
        self.jobManager.setDFileStatus(d_file_id, "waiting")
        jq.generate_d_file.delay(get_url, CONFIG_BROKER["d2_file_name"], user_id, d_file_id, InterfaceHolder, timestamped_name, skip_gen=True)

        # Check status for D2 file
        return self.checkD2File()

    def checkD2File(self, submission_id=None):
        """ Check status of D2 file generation """
        if submission_id is None:
            requestDict = RequestDictionary(self.request)
            if not (requestDict.exists("submission_id")):
                exc = ResponseException("Check D2 Files route requires submission_id", StatusCode.CLIENT_ERROR)
                return JsonResponse.create(exc, exc.status)

            submission_id = requestDict.getValue("submission_id")
            if not (StringCleaner.isNumeric(submission_id)):
                exc = ResponseException("submission id cannot be parsed into its appropriate type", StatusCode.CLIENT_ERROR)
                return JsonResponse.create(exc, exc.status)

        d2_file = self.jobManager.getDFileForSubmission(submission_id, "d2")
        if d2_file is None:
            response = {"status": "invalid", "url": "", "start": "", "end": "", "message": ""}
            return JsonResponse.create(StatusCode.OK, response)

        status = self.jobManager.getJobStatusNameById(d2_file.status_id)

        if status == "finished" and not d2_file.is_submitted:
            job_id = self.jobManager.getJobBySubmissionFileTypeAndJobType(submission_id, "award", "file_upload").job_id
            self.jobManager.updateDFileName(submission_id, d2_file.upload_file_name, "award")
            result = self.finalize(jobId=job_id)
            self.jobManager.markDFileAsSubmitted(d2_file.d_file_id)
            if result.status_code != 200:
                raise ResponseException(result.data)

        status = self.jobManager.getJobStatusNameById(d2_file.status_id)
        url = "" if d2_file.url is None else d2_file.url
        error_message = "" if d2_file.error_message is None else d2_file.error_message

        response = {"status": status, "url": url, "start": str(d2_file.start_date), "end": str(d2_file.end_date),
                    "message": error_message}

        return JsonResponse.create(StatusCode.OK, response)

    def getProtectedFiles(self):
        """ Returns a set of urls to protected files on the help page """
        response = {}
        if self.isLocal:
<<<<<<< HEAD
            response["rss_url"] = os.path.join(self.serverPath, CONFIG_BROKER["rss_folder"],CONFIG_BROKER["rss_file"])
        else:
            self.s3manager = s3UrlHandler()
            response["rss_url"] = self.s3manager.getSignedUrl(CONFIG_BROKER["rss_folder"],CONFIG_BROKER["rss_file"],"GET")
        return JsonResponse.create(200,response)

    def generateD1File(self):
        """ Initiates the generation of D1 """
        requestDict = RequestDictionary(self.request)

        if not (requestDict.exists("submission_id") and requestDict.exists("start") and requestDict.exists("end")):
            exc = ResponseException("Generate D1 Files route requires submission_id, start, and end", StatusCode.CLIENT_ERROR)
            return JsonResponse.create(exc, exc.status)

        submission_id = requestDict.getValue("submission_id")
        start_date = requestDict.getValue("start")
        end_date = requestDict.getValue("end")

        if not (StringCleaner.isNumeric(submission_id) and StringCleaner.isDate(start_date) and StringCleaner.isDate(end_date)):
            exc = ResponseException("submission id, start, and/or end cannot be parsed into their appropriate types", StatusCode.CLIENT_ERROR)
            return JsonResponse.create(exc, exc.status)

        cgac_code = self.jobManager.getSubmissionById(submission_id).cgac_code
        get_url = CONFIG_BROKER["d1_url"].format(cgac_code, start_date, end_date)

        jq = JobQueue(job_queue_url=CONFIG_JOB_QUEUE['url'])

        # Generate and upload D1 file to S3
        user_id = LoginSession.getName(session)
        timestamped_name = s3UrlHandler.getTimestampedFilename(CONFIG_BROKER["d1_file_name"])
        upload_file_name = "".join([str(user_id), "/", timestamped_name])
        d_file_id = self.jobManager.createDFileMeta(submission_id, start_date, end_date, "d1", CONFIG_BROKER["d1_file_name"], upload_file_name)
        self.jobManager.setDFileStatus(d_file_id, "waiting")
        jq.generate_d_file.delay(get_url, CONFIG_BROKER["d1_file_name"], user_id, d_file_id, InterfaceHolder, timestamped_name, skip_gen=True)

        # Check status for D1 file
        return self.checkD1File()

    def checkD1File(self, submission_id=None):
        """ Check status of D1 file generation """
        if submission_id is None:
            requestDict = RequestDictionary(self.request)
            if not (requestDict.exists("submission_id")):
                exc = ResponseException("Check D1 Files route requires submission_id", StatusCode.CLIENT_ERROR)
                return JsonResponse.create(exc, exc.status)

            submission_id = requestDict.getValue("submission_id")
            if not (StringCleaner.isNumeric(submission_id)):
                exc = ResponseException("submission id cannot be parsed into its appropriate type", StatusCode.CLIENT_ERROR)
                return JsonResponse.create(exc, exc.status)

        d1_file = self.jobManager.getDFileForSubmission(submission_id, "d1")
        if d1_file is None:
            response = {"status": "invalid", "url": "", "start": "", "end": "", "message": ""}
            return JsonResponse.create(StatusCode.OK, response)

        status = self.jobManager.getJobStatusNameById(d1_file.status_id)

        if status == "finished" and not d1_file.is_submitted and False: # TODO: Remove "and False" when submission of D1 is desired
            job_id = self.jobManager.getJobBySubmissionFileTypeAndJobType(submission_id, "award_procurement", "file_upload").job_id
            self.jobManager.updateDFileName(submission_id, d1_file.upload_file_name, "award")
            result = self.finalize(jobId=job_id)
            self.jobManager.markDFileAsSubmitted(d1_file.d_file_id)
            if result.status_code != 200:
                raise ResponseException(result.data)

        url = "" if d1_file.url is None else d1_file.url
        error_message = "" if d1_file.error_message is None else d1_file.error_message

        start_date = d1_file.start_date.strftime("%m/%d/%Y")
        end_date = d1_file.end_date.strftime("%m/%d/%Y")

        response = {"status": status, "url": url, "start": start_date, "end": end_date,
                    "message": error_message}

        return JsonResponse.create(StatusCode.OK, response)


    def generateD2File(self):
        """ Initiates the generation of D2 """
        requestDict = RequestDictionary(self.request)

        if not (requestDict.exists("submission_id") and requestDict.exists("start") and requestDict.exists("end")):
            exc = ResponseException("Generate D2 Files route requires submission_id, start, and end",
                                    StatusCode.CLIENT_ERROR)
            return JsonResponse.create(exc, exc.status)

        submission_id = requestDict.getValue("submission_id")
        start_date = requestDict.getValue("start")
        end_date = requestDict.getValue("end")

        if not (StringCleaner.isNumeric(submission_id) and StringCleaner.isDate(start_date) and StringCleaner.isDate(
                end_date)):
            exc = ResponseException("submission id, start, and/or end cannot be parsed into their appropriate types",
                                    StatusCode.CLIENT_ERROR)
            return JsonResponse.create(exc, exc.status)

        cgac_code = self.jobManager.getSubmissionById(submission_id).cgac_code
        get_url = CONFIG_BROKER["d2_url"].format(cgac_code, start_date, end_date)

        jq = JobQueue(job_queue_url=CONFIG_JOB_QUEUE['url'])

        # Generate and upload D2 file to S3
        user_id = LoginSession.getName(session)
        timestamped_name = s3UrlHandler.getTimestampedFilename(CONFIG_BROKER["d2_file_name"])
        upload_file_name = "".join([str(user_id), "/", timestamped_name])
        d_file_id = self.jobManager.createDFileMeta(submission_id, start_date, end_date, "d2", CONFIG_BROKER["d2_file_name"], upload_file_name)
        self.jobManager.setDFileStatus(d_file_id, "waiting")
        jq.generate_d_file.delay(get_url, CONFIG_BROKER["d2_file_name"], user_id, d_file_id, InterfaceHolder, timestamped_name, skip_gen=True)

        # Check status for D2 file
        return self.checkD2File()

    def checkD2File(self, submission_id=None):
        """ Check status of D2 file generation """
        if submission_id is None:
            requestDict = RequestDictionary(self.request)
            if not (requestDict.exists("submission_id")):
                exc = ResponseException("Check D2 Files route requires submission_id", StatusCode.CLIENT_ERROR)
                return JsonResponse.create(exc, exc.status)

            submission_id = requestDict.getValue("submission_id")
            if not (StringCleaner.isNumeric(submission_id)):
                exc = ResponseException("submission id cannot be parsed into its appropriate type", StatusCode.CLIENT_ERROR)
                return JsonResponse.create(exc, exc.status)

        d2_file = self.jobManager.getDFileForSubmission(submission_id, "d2")
        if d2_file is None:
            response = {"status": "invalid", "url": "", "start": "", "end": "", "message": ""}
            return JsonResponse.create(StatusCode.OK, response)

        status = self.jobManager.getJobStatusNameById(d2_file.status_id)

        if status == "finished" and not d2_file.is_submitted:
            job_id = self.jobManager.getJobBySubmissionFileTypeAndJobType(submission_id, "award", "file_upload").job_id
            self.jobManager.updateDFileName(submission_id, d2_file.upload_file_name, "award")
            result = self.finalize(jobId=job_id)
            self.jobManager.markDFileAsSubmitted(d2_file.d_file_id)
            if result.status_code != 200:
                raise ResponseException(result.data)

        status = self.jobManager.getJobStatusNameById(d2_file.status_id)
        url = "" if d2_file.url is None else d2_file.url
        error_message = "" if d2_file.error_message is None else d2_file.error_message

        start_date = d2_file.start_date.strftime("%m/%d/%Y")
        end_date = d2_file.end_date.strftime("%m/%d/%Y")

        response = {"status": status, "url": url, "start": start_date, "end": end_date,
                    "message": error_message}

=======
            response["urls"] = {}
            return JsonResponse.create(StatusCode.CLIENT_ERROR, response)

        response["urls"] = self.s3manager.getFileUrls(bucket_name=CONFIG_BROKER["static_files_bucket"], path=CONFIG_BROKER["help_files_path"])
>>>>>>> 5490884b
        return JsonResponse.create(StatusCode.OK, response)<|MERGE_RESOLUTION|>--- conflicted
+++ resolved
@@ -466,7 +466,10 @@
         url = "" if d1_file.url is None else d1_file.url
         error_message = "" if d1_file.error_message is None else d1_file.error_message
 
-        response = {"status": status, "url": url, "start": str(d1_file.start_date), "end": str(d1_file.end_date),
+        start_date = d1_file.start_date.strftime("%m/%d/%Y")
+        end_date = d1_file.end_date.strftime("%m/%d/%Y")
+
+        response = {"status": status, "url": url, "start": start_date, "end": end_date,
                     "message": error_message}
 
         return JsonResponse.create(StatusCode.OK, response)
@@ -539,7 +542,10 @@
         url = "" if d2_file.url is None else d2_file.url
         error_message = "" if d2_file.error_message is None else d2_file.error_message
 
-        response = {"status": status, "url": url, "start": str(d2_file.start_date), "end": str(d2_file.end_date),
+        start_date = d2_file.start_date.strftime("%m/%d/%Y")
+        end_date = d2_file.end_date.strftime("%m/%d/%Y")
+
+        response = {"status": status, "url": url, "start": start_date, "end": end_date,
                     "message": error_message}
 
         return JsonResponse.create(StatusCode.OK, response)
@@ -548,162 +554,8 @@
         """ Returns a set of urls to protected files on the help page """
         response = {}
         if self.isLocal:
-<<<<<<< HEAD
-            response["rss_url"] = os.path.join(self.serverPath, CONFIG_BROKER["rss_folder"],CONFIG_BROKER["rss_file"])
-        else:
-            self.s3manager = s3UrlHandler()
-            response["rss_url"] = self.s3manager.getSignedUrl(CONFIG_BROKER["rss_folder"],CONFIG_BROKER["rss_file"],"GET")
-        return JsonResponse.create(200,response)
-
-    def generateD1File(self):
-        """ Initiates the generation of D1 """
-        requestDict = RequestDictionary(self.request)
-
-        if not (requestDict.exists("submission_id") and requestDict.exists("start") and requestDict.exists("end")):
-            exc = ResponseException("Generate D1 Files route requires submission_id, start, and end", StatusCode.CLIENT_ERROR)
-            return JsonResponse.create(exc, exc.status)
-
-        submission_id = requestDict.getValue("submission_id")
-        start_date = requestDict.getValue("start")
-        end_date = requestDict.getValue("end")
-
-        if not (StringCleaner.isNumeric(submission_id) and StringCleaner.isDate(start_date) and StringCleaner.isDate(end_date)):
-            exc = ResponseException("submission id, start, and/or end cannot be parsed into their appropriate types", StatusCode.CLIENT_ERROR)
-            return JsonResponse.create(exc, exc.status)
-
-        cgac_code = self.jobManager.getSubmissionById(submission_id).cgac_code
-        get_url = CONFIG_BROKER["d1_url"].format(cgac_code, start_date, end_date)
-
-        jq = JobQueue(job_queue_url=CONFIG_JOB_QUEUE['url'])
-
-        # Generate and upload D1 file to S3
-        user_id = LoginSession.getName(session)
-        timestamped_name = s3UrlHandler.getTimestampedFilename(CONFIG_BROKER["d1_file_name"])
-        upload_file_name = "".join([str(user_id), "/", timestamped_name])
-        d_file_id = self.jobManager.createDFileMeta(submission_id, start_date, end_date, "d1", CONFIG_BROKER["d1_file_name"], upload_file_name)
-        self.jobManager.setDFileStatus(d_file_id, "waiting")
-        jq.generate_d_file.delay(get_url, CONFIG_BROKER["d1_file_name"], user_id, d_file_id, InterfaceHolder, timestamped_name, skip_gen=True)
-
-        # Check status for D1 file
-        return self.checkD1File()
-
-    def checkD1File(self, submission_id=None):
-        """ Check status of D1 file generation """
-        if submission_id is None:
-            requestDict = RequestDictionary(self.request)
-            if not (requestDict.exists("submission_id")):
-                exc = ResponseException("Check D1 Files route requires submission_id", StatusCode.CLIENT_ERROR)
-                return JsonResponse.create(exc, exc.status)
-
-            submission_id = requestDict.getValue("submission_id")
-            if not (StringCleaner.isNumeric(submission_id)):
-                exc = ResponseException("submission id cannot be parsed into its appropriate type", StatusCode.CLIENT_ERROR)
-                return JsonResponse.create(exc, exc.status)
-
-        d1_file = self.jobManager.getDFileForSubmission(submission_id, "d1")
-        if d1_file is None:
-            response = {"status": "invalid", "url": "", "start": "", "end": "", "message": ""}
-            return JsonResponse.create(StatusCode.OK, response)
-
-        status = self.jobManager.getJobStatusNameById(d1_file.status_id)
-
-        if status == "finished" and not d1_file.is_submitted and False: # TODO: Remove "and False" when submission of D1 is desired
-            job_id = self.jobManager.getJobBySubmissionFileTypeAndJobType(submission_id, "award_procurement", "file_upload").job_id
-            self.jobManager.updateDFileName(submission_id, d1_file.upload_file_name, "award")
-            result = self.finalize(jobId=job_id)
-            self.jobManager.markDFileAsSubmitted(d1_file.d_file_id)
-            if result.status_code != 200:
-                raise ResponseException(result.data)
-
-        url = "" if d1_file.url is None else d1_file.url
-        error_message = "" if d1_file.error_message is None else d1_file.error_message
-
-        start_date = d1_file.start_date.strftime("%m/%d/%Y")
-        end_date = d1_file.end_date.strftime("%m/%d/%Y")
-
-        response = {"status": status, "url": url, "start": start_date, "end": end_date,
-                    "message": error_message}
-
-        return JsonResponse.create(StatusCode.OK, response)
-
-
-    def generateD2File(self):
-        """ Initiates the generation of D2 """
-        requestDict = RequestDictionary(self.request)
-
-        if not (requestDict.exists("submission_id") and requestDict.exists("start") and requestDict.exists("end")):
-            exc = ResponseException("Generate D2 Files route requires submission_id, start, and end",
-                                    StatusCode.CLIENT_ERROR)
-            return JsonResponse.create(exc, exc.status)
-
-        submission_id = requestDict.getValue("submission_id")
-        start_date = requestDict.getValue("start")
-        end_date = requestDict.getValue("end")
-
-        if not (StringCleaner.isNumeric(submission_id) and StringCleaner.isDate(start_date) and StringCleaner.isDate(
-                end_date)):
-            exc = ResponseException("submission id, start, and/or end cannot be parsed into their appropriate types",
-                                    StatusCode.CLIENT_ERROR)
-            return JsonResponse.create(exc, exc.status)
-
-        cgac_code = self.jobManager.getSubmissionById(submission_id).cgac_code
-        get_url = CONFIG_BROKER["d2_url"].format(cgac_code, start_date, end_date)
-
-        jq = JobQueue(job_queue_url=CONFIG_JOB_QUEUE['url'])
-
-        # Generate and upload D2 file to S3
-        user_id = LoginSession.getName(session)
-        timestamped_name = s3UrlHandler.getTimestampedFilename(CONFIG_BROKER["d2_file_name"])
-        upload_file_name = "".join([str(user_id), "/", timestamped_name])
-        d_file_id = self.jobManager.createDFileMeta(submission_id, start_date, end_date, "d2", CONFIG_BROKER["d2_file_name"], upload_file_name)
-        self.jobManager.setDFileStatus(d_file_id, "waiting")
-        jq.generate_d_file.delay(get_url, CONFIG_BROKER["d2_file_name"], user_id, d_file_id, InterfaceHolder, timestamped_name, skip_gen=True)
-
-        # Check status for D2 file
-        return self.checkD2File()
-
-    def checkD2File(self, submission_id=None):
-        """ Check status of D2 file generation """
-        if submission_id is None:
-            requestDict = RequestDictionary(self.request)
-            if not (requestDict.exists("submission_id")):
-                exc = ResponseException("Check D2 Files route requires submission_id", StatusCode.CLIENT_ERROR)
-                return JsonResponse.create(exc, exc.status)
-
-            submission_id = requestDict.getValue("submission_id")
-            if not (StringCleaner.isNumeric(submission_id)):
-                exc = ResponseException("submission id cannot be parsed into its appropriate type", StatusCode.CLIENT_ERROR)
-                return JsonResponse.create(exc, exc.status)
-
-        d2_file = self.jobManager.getDFileForSubmission(submission_id, "d2")
-        if d2_file is None:
-            response = {"status": "invalid", "url": "", "start": "", "end": "", "message": ""}
-            return JsonResponse.create(StatusCode.OK, response)
-
-        status = self.jobManager.getJobStatusNameById(d2_file.status_id)
-
-        if status == "finished" and not d2_file.is_submitted:
-            job_id = self.jobManager.getJobBySubmissionFileTypeAndJobType(submission_id, "award", "file_upload").job_id
-            self.jobManager.updateDFileName(submission_id, d2_file.upload_file_name, "award")
-            result = self.finalize(jobId=job_id)
-            self.jobManager.markDFileAsSubmitted(d2_file.d_file_id)
-            if result.status_code != 200:
-                raise ResponseException(result.data)
-
-        status = self.jobManager.getJobStatusNameById(d2_file.status_id)
-        url = "" if d2_file.url is None else d2_file.url
-        error_message = "" if d2_file.error_message is None else d2_file.error_message
-
-        start_date = d2_file.start_date.strftime("%m/%d/%Y")
-        end_date = d2_file.end_date.strftime("%m/%d/%Y")
-
-        response = {"status": status, "url": url, "start": start_date, "end": end_date,
-                    "message": error_message}
-
-=======
             response["urls"] = {}
             return JsonResponse.create(StatusCode.CLIENT_ERROR, response)
 
         response["urls"] = self.s3manager.getFileUrls(bucket_name=CONFIG_BROKER["static_files_bucket"], path=CONFIG_BROKER["help_files_path"])
->>>>>>> 5490884b
         return JsonResponse.create(StatusCode.OK, response)