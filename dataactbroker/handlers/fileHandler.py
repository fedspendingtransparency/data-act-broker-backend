--- conflicted
+++ resolved
@@ -16,11 +16,7 @@
 from sqlalchemy.sql.expression import case
 from werkzeug.utils import secure_filename
 
-<<<<<<< HEAD
-=======
 from dataactbroker.handlers.fabsDerivationsHandler import fabs_derivations
-from dataactbroker.handlers.fileGenerationHandler import generate_d_file, generate_e_file, generate_f_file
->>>>>>> 07059510
 from dataactbroker.handlers.submission_handler import create_submission, get_submission_status, get_submission_files
 from dataactbroker.permissions import current_user_can, current_user_can_on_submission
 
@@ -73,8 +69,6 @@
             CHUNK_SIZE: An integer indicating the size of each chunk to read/stream
             FILE_TYPES: An array of the types of files users can upload to DABS (as strings)
             EXTERNAL_FILE_TYPES: An array of the types of files received from other sources in DABS (as strings)
-            STATUS_MAP: A dictionary containing a mapping of success/failure for job statuses
-            VALIDATION_STATUS_MAP: A dictionary containing a mapping of statuses for validation jobs
             VALIDATOR_RESPONSE_FILE: A string indicating a file name
     """
 
@@ -82,14 +76,6 @@
     CHUNK_SIZE = 1024
     FILE_TYPES = ["appropriations", "award_financial", "program_activity"]
     EXTERNAL_FILE_TYPES = ["award", "award_procurement", "executive_compensation", "sub_award"]
-<<<<<<< HEAD
-=======
-    STATUS_MAP = {"waiting": "invalid", "ready": "invalid", "running": "waiting", "finished": "finished",
-                  "invalid": "failed", "failed": "failed"}
-    VALIDATION_STATUS_MAP = {"waiting": "waiting", "ready": "waiting", "running": "waiting", "finished": "finished",
-                             "failed": "failed", "invalid": "failed"}
-    # TODO: See if this is even needed and, if not, remove it
->>>>>>> 07059510
     VALIDATOR_RESPONSE_FILE = "validatorResponse"
 
     UploadFile = namedtuple('UploadFile', ['file_type', 'upload_name', 'file_name', 'file_letter'])
@@ -397,116 +383,6 @@
             # Unexpected exception, this is a 500 server error
             return JsonResponse.error(e, StatusCode.INTERNAL_ERROR)
 
-<<<<<<< HEAD
-=======
-    def start_generation_job(self, job):
-        """ Initiates a file generation job
-
-            Args:
-                job: the file generation job to start
-
-            Returns:
-                Tuple of boolean indicating successful start, and error response if False
-        """
-        sess = GlobalDB.db().session
-        file_type_name = job.file_type.name
-        file_type = job.file_type.letter_name
-
-        try:
-            if file_type in ['D1', 'D2']:
-                # Populate start and end dates, these should be provided in MM/DD/YYYY format, using calendar year
-                # (not fiscal year)
-                request_dict = RequestDictionary(self.request)
-                start, end = request_dict.get_value("start"), request_dict.get_value("end")
-                if not (StringCleaner.is_date(start) and StringCleaner.is_date(end)):
-                    raise ResponseException("Start or end date cannot be parsed into a date", StatusCode.CLIENT_ERROR)
-
-            elif file_type not in ["E", "F"]:
-                raise ResponseException("File type must be either D1, D2, E or F", StatusCode.CLIENT_ERROR)
-
-        except ResponseException as e:
-            return False, JsonResponse.error(e, e.status, file_type=file_type, status='failed')
-
-        submission = sess.query(Submission).filter_by(submission_id=job.submission_id).one()
-
-        # If this job has already generated a D file that is cached, don't request new job info
-        file_request = sess.query(FileRequest).filter_by(job_id=job.job_id).one_or_none()
-        log_data = {
-            'message_type': 'BrokerDebug',
-            'job_id': job.job_id,
-            'submission_id': job.submission_id,
-            'file_type': file_type
-        }
-        old_filename = None
-        if file_request and file_request.is_cached_file:
-            log_data['message'] = 'D file generation running on job with cached file'
-            old_filename = job.original_filename
-        else:
-            log_data['message'] = 'Adding job info for job id of {}'.format(job.job_id)
-        logger.debug(log_data)
-        job = self.add_generation_job_info(file_type_name=file_type_name, job=job)
-
-        # Generate and upload file to S3
-        upload_file_name, timestamped_name = job.filename, job.original_filename
-        if file_type in ['D1', 'D2']:
-            date_error = self.add_job_info_for_d_file(upload_file_name, timestamped_name, submission.submission_id,
-                                                      file_type, file_type_name, start, end, job)
-            if date_error is not None:
-                return False, date_error
-
-            agency_code = submission.frec_code if submission.frec_code else submission.cgac_code
-            t = threading.Thread(target=generate_d_file, args=(file_type, agency_code, start, end, job.job_id,
-                                                               upload_file_name, self.isLocal, job.submission_id,
-                                                               old_filename))
-        else:
-            t = threading.Thread(
-                target=generate_e_file if file_type == 'E' else generate_f_file,
-                args=(submission.submission_id, job.job_id, timestamped_name, upload_file_name, self.isLocal))
-        t.start()
-
-        return True, None
-
-    def add_job_info_for_d_file(self, upload_file_name, timestamped_name, submission_id, file_type, file_type_name,
-                                start_date, end_date, job):
-        """ Populates upload and validation job objects with start and end dates, filenames, and status
-
-            Args:
-                upload_file_name: Filename to use on S3
-                timestamped_name: Version of filename without user ID
-                submission_id: Submission to add D files to
-                file_type: File type as either "D1" or "D2"
-                file_type_name: Full name of file type
-                start_date: Beginning of period for D file
-                end_date: End of period for D file
-                job: Job object for upload job
-
-            Returns:
-                Nothing if it was successful, error with the details if there was one
-        """
-        sess = GlobalDB.db().session
-        val_job = sess.query(Job).filter(Job.submission_id == submission_id,
-                                         Job.file_type_id == FILE_TYPE_DICT[file_type_name],
-                                         Job.job_type_id == JOB_TYPE_DICT['csv_record_validation']).one()
-        try:
-            val_job.filename = upload_file_name
-            val_job.original_filename = timestamped_name
-            val_job.job_status_id = JOB_STATUS_DICT["waiting"]
-            job.start_date = datetime.strptime(start_date, "%m/%d/%Y").date()
-            job.end_date = datetime.strptime(end_date, "%m/%d/%Y").date()
-            val_job.start_date = datetime.strptime(start_date, "%m/%d/%Y").date()
-            val_job.end_date = datetime.strptime(end_date, "%m/%d/%Y").date()
-
-            # Clear out error messages to prevent stale messages
-            job.error_message = None
-            val_job.error_message = None
-        except ValueError as e:
-            # Date was not in expected format
-            exc = ResponseException(str(e), StatusCode.CLIENT_ERROR, ValueError)
-            return JsonResponse.error(exc, exc.status, url="", start="", end="", file_type=file_type)
-
-        return None
-
->>>>>>> 07059510
     def download_file(self, local_file_path, file_url, upload_name, response):
         """ Download a file locally from the specified URL.
 
@@ -622,12 +498,6 @@
         return self.check_generation(submission, file_type)
 
     def generate_detached_file(self, file_type, cgac_code, frec_code, start, end):
-<<<<<<< HEAD
-        """ Start a file generation job for the specified file type """
-        # Add job info
-        file_type_name = FILE_TYPE_DICT_ID[FILE_TYPE_DICT_LETTER_ID[file_type]]
-        new_job = self.add_generation_job_info(file_type_name=file_type_name, start_date=start, end_date=end)
-=======
         """ Start a file generation job for the specified file type not connected to a submission
 
             Args:
@@ -637,20 +507,9 @@
                 start: start date in a string, formatted MM/DD/YYYY
                 end: end date in a string, formatted MM/DD/YYYY
         """
-        # Make sure it's a valid request
-        if not cgac_code and not frec_code:
-            return JsonResponse.error(ValueError("Detached file generation requires CGAC or FR Entity Code"),
-                                      StatusCode.CLIENT_ERROR)
-
-        # check if date format is MM/DD/YYYY
-        if not (StringCleaner.is_date(start) and StringCleaner.is_date(end)):
-            raise ResponseException('Start or end date cannot be parsed into a date', StatusCode.CLIENT_ERROR)
-
-        # add job info
+        # Add job info
         file_type_name = FILE_TYPE_DICT_ID[FILE_TYPE_DICT_LETTER_ID[file_type]]
-        new_job = self.add_generation_job_info(file_type_name=file_type_name,
-                                               dates={'start_date': start, 'end_date': end})
->>>>>>> 07059510
+        new_job = self.add_generation_job_info(file_type_name=file_type_name, start_date=start, end_date=end)
 
         agency_code = frec_code if frec_code else cgac_code
         logger.info({
@@ -1022,13 +881,7 @@
                                                         path=CONFIG_BROKER["help_files_path"])
         return JsonResponse.create(StatusCode.OK, response)
 
-<<<<<<< HEAD
     def add_generation_job_info(self, file_type_name, job=None, start_date=None, end_date=None):
-        sess = GlobalDB.db().session
-
-        # if job is None, that means the info being added is for detached D file generation
-=======
-    def add_generation_job_info(self, file_type_name, job=None, dates=None):
         """ Add details to jobs for generating files
 
             Args:
@@ -1042,24 +895,12 @@
         sess = GlobalDB.db().session
 
         # Create a new job for a detached generation
->>>>>>> 07059510
         if job is None:
             job = Job(job_type_id=JOB_TYPE_DICT['file_upload'], user_id=g.user.user_id,
                       file_type_id=FILE_TYPE_DICT[file_type_name], start_date=start_date, end_date=end_date)
             sess.add(job)
 
-<<<<<<< HEAD
-        # Update the job message and status
-=======
-        timestamped_name = S3Handler.get_timestamped_filename(
-            CONFIG_BROKER["".join([str(file_type_name), "_file_name"])])
-        if self.isLocal:
-            upload_file_name = "".join([CONFIG_BROKER['broker_files'], timestamped_name])
-        else:
-            upload_file_name = "".join([str(job.submission_id), "/", timestamped_name])
-
         # Update the job details
->>>>>>> 07059510
         job.message = None
         job.job_status_id = JOB_STATUS_DICT["ready"]
         sess.commit()
@@ -1899,311 +1740,4 @@
         'message': 'Result for {}: {}'.format(api_url, result),
         'function': 'get_xml_response_content'
     })
-    return result
-
-
-<<<<<<< HEAD
-def fabs_derivations(obj, sess):
-    # copy log data and remove keys in the row left for logging
-    job_id = obj['job_id']
-    detached_award_financial_assistance_id = obj['detached_award_financial_assistance_id']
-    obj.pop('detached_award_financial_assistance_id', None)
-    obj.pop('job_id', None)
-
-    # initializing a few of the derivations so the keys exist
-    obj['legal_entity_state_code'] = None
-    obj['legal_entity_city_name'] = None
-    obj['place_of_performance_zip5'] = None
-    obj['place_of_perform_zip_last4'] = None
-
-    # deriving total_funding_amount
-    federal_action_obligation = obj['federal_action_obligation'] or 0
-    non_federal_funding_amount = obj['non_federal_funding_amount'] or 0
-    obj['total_funding_amount'] = federal_action_obligation + non_federal_funding_amount
-
-    # deriving cfda_title from program_title in cfda_program table
-    cfda_title = sess.query(CFDAProgram).filter_by(program_number=obj['cfda_number']).one_or_none()
-    if cfda_title:
-        obj['cfda_title'] = cfda_title.program_title
-    else:
-        logger.error({
-            'message': 'CFDA title not found for CFDA number {}'.format(obj['cfda_number']),
-            'message_type': 'BrokerError',
-            'job_id': job_id,
-            'detached_award_financial_assistance_id': detached_award_financial_assistance_id
-        })
-        obj['cfda_title'] = None
-
-    if obj['awarding_sub_tier_agency_c']:
-        # deriving awarding agency name and code
-        awarding_sub_tier = sess.query(SubTierAgency).\
-            filter_by(sub_tier_agency_code=obj['awarding_sub_tier_agency_c']).one()
-        use_frec = awarding_sub_tier.is_frec
-        awarding_agency = awarding_sub_tier.frec if use_frec else awarding_sub_tier.cgac
-        obj['awarding_agency_code'] = awarding_agency.frec_code if use_frec else awarding_agency.cgac_code
-        obj['awarding_agency_name'] = awarding_agency.agency_name
-        obj['awarding_sub_tier_agency_n'] = awarding_sub_tier.sub_tier_agency_name
-    else:
-        obj['awarding_agency_code'] = None
-        obj['awarding_agency_name'] = None
-        obj['awarding_sub_tier_agency_n'] = None
-
-    # deriving funding sub tier agency name
-    if obj['funding_sub_tier_agency_co']:
-        funding_sub_tier_agency = sess.query(SubTierAgency).\
-            filter_by(sub_tier_agency_code=obj['funding_sub_tier_agency_co']).one()
-        obj['funding_sub_tier_agency_na'] = funding_sub_tier_agency.sub_tier_agency_name
-        use_frec = funding_sub_tier_agency.is_frec
-        funding_agency = funding_sub_tier_agency.frec if use_frec else funding_sub_tier_agency.cgac
-        obj['funding_agency_code'] = funding_agency.frec_code if use_frec else funding_agency.cgac_code
-        obj['funding_agency_name'] = funding_agency.agency_name
-        obj['funding_sub_tier_agency_na'] = funding_sub_tier_agency.sub_tier_agency_name
-    else:
-        obj['funding_sub_tier_agency_na'] = None
-        obj['funding_agency_name'] = None
-        obj['funding_agency_code'] = None
-
-    # deriving ppop state name (ppop code is required so we don't have to check that it exists, just upper it)
-    ppop_code = obj['place_of_performance_code'].upper()
-    if ppop_code == '00*****':
-        ppop_state = States(state_code=None, state_name='Multi-state')
-    elif ppop_code == '00FORGN':
-        ppop_state = States(state_code=None, state_name=None)
-    else:
-        ppop_state = sess.query(States).filter_by(state_code=ppop_code[:2]).one()
-    obj['place_of_perfor_state_code'] = ppop_state.state_code
-    obj['place_of_perform_state_nam'] = ppop_state.state_name
-
-    # deriving place of performance values from zip4
-    if obj['place_of_performance_zip4a'] and obj['place_of_performance_zip4a'] != 'city-wide':
-        zip_five = obj['place_of_performance_zip4a'][:5]
-        zip_four = None
-
-        # if zip4 is 9 digits, set the zip_four value to the last 4 digits
-        if len(obj['place_of_performance_zip4a']) > 5:
-            zip_four = obj['place_of_performance_zip4a'][-4:]
-
-        zip_info = None
-        cd_count = 1
-        # if there's a 9-digit zip code, use both parts to get data, otherwise (or if that's invalid) just grab
-        # the first instance of the zip5 we find
-        if zip_four:
-            zip_info = sess.query(Zips).\
-                filter_by(zip5=zip_five, zip_last4=zip_four).first()
-        if not zip_info:
-            zip_info = sess.query(Zips).\
-                filter_by(zip5=zip_five).first()
-            # if this is a 5-digit zip, there may be more than one congressional district associated with it
-            cd_count = sess.query(Zips.congressional_district_no.label('cd_count')).\
-                filter_by(zip5=zip_five).distinct().count()
-
-        # deriving ppop congressional district
-        if not obj['place_of_performance_congr']:
-            if zip_info.congressional_district_no and cd_count == 1:
-                obj['place_of_performance_congr'] = zip_info.congressional_district_no
-            else:
-                obj['place_of_performance_congr'] = '90'
-
-        # deriving PrimaryPlaceOfPerformanceCountyName/Code
-        obj['place_of_perform_county_co'] = zip_info.county_number
-        county_info = sess.query(CountyCode).\
-            filter_by(county_number=zip_info.county_number, state_code=zip_info.state_abbreviation).first()
-        if county_info:
-            obj['place_of_perform_county_na'] = county_info.county_name
-        else:
-            obj['place_of_perform_county_na'] = None
-
-        # deriving PrimaryPlaceOfPerformanceCityName
-        city_info = sess.query(ZipCity).filter_by(zip_code=zip_five).one()
-        obj['place_of_performance_city'] = city_info.city_name
-    # if there is no ppop zip4, we need to try to derive county/city info from the ppop code
-    else:
-        # if ppop_code is in county format,
-        if re.match('^[A-Z]{2}\*\*\d{3}$', ppop_code):
-            # getting county name
-            county_code = ppop_code[-3:]
-            county_info = sess.query(CountyCode).\
-                filter_by(county_number=county_code, state_code=ppop_state.state_code).first()
-            obj['place_of_perform_county_co'] = county_code
-            obj['place_of_perform_county_na'] = county_info.county_name
-            obj['place_of_performance_city'] = None
-        # if ppop_code is in city format
-        elif re.match('^[A-Z]{2}\d{5}$', ppop_code) and not re.match('^[A-Z]{2}0{5}$', ppop_code):
-            # getting city and county name
-            city_code = ppop_code[-5:]
-            city_info = sess.query(CityCode).filter_by(city_code=city_code, state_code=ppop_state.state_code).first()
-            obj['place_of_performance_city'] = city_info.feature_name
-            obj['place_of_perform_county_co'] = city_info.county_number
-            obj['place_of_perform_county_na'] = city_info.county_name
-
-    # deriving legal entity stuff where applicable (record type is 2 in this case)
-    if obj['legal_entity_zip5']:
-        # legal entity city data
-        city_info = sess.query(ZipCity).filter_by(zip_code=obj['legal_entity_zip5']).one()
-        obj['legal_entity_city_name'] = city_info.city_name
-
-        zip_data = None
-        # if we have a legal entity zip+4 provided
-        if obj['legal_entity_zip_last4']:
-            zip_data = sess.query(Zips).\
-                filter_by(zip5=obj['legal_entity_zip5'], zip_last4=obj['legal_entity_zip_last4']).first()
-
-        # if legal_entity_zip_last4 returned no results (invalid combination), grab the first entry for this zip5
-        # for derivation purposes. This will exist because we wouldn't have gotten this far if it didn't,
-        # invalid legal_entity_zip5 when present is an error
-        if not zip_data:
-            zip_data = sess.query(Zips).filter_by(zip5=obj['legal_entity_zip5']).first()
-
-        obj['legal_entity_congressional'] = zip_data.congressional_district_no
-
-        # legal entity city data
-        county_info = sess.query(CountyCode).\
-            filter_by(county_number=zip_data.county_number, state_code=zip_data.state_abbreviation).first()
-        if county_info:
-            obj['legal_entity_county_code'] = county_info.county_number
-            obj['legal_entity_county_name'] = county_info.county_name
-        else:
-            obj['legal_entity_county_code'] = None
-            obj['legal_entity_county_name'] = None
-
-        # legal entity state data
-        state_info = sess.query(States).filter_by(state_code=zip_data.state_abbreviation).one()
-        obj['legal_entity_state_code'] = state_info.state_code
-        obj['legal_entity_state_name'] = state_info.state_name
-
-    # deriving legal entity stuff that's based on record type of 1 (ppop code must be in the format XX**### for these)
-    if obj['record_type'] == 1:
-        # legal entity county data
-        county_code = ppop_code[-3:]
-        county_info = sess.query(CountyCode).\
-            filter_by(county_number=county_code, state_code=ppop_state.state_code).first()
-        obj['legal_entity_county_code'] = county_code
-        obj['legal_entity_county_name'] = county_info.county_name
-
-        # legal entity state data
-        obj['legal_entity_state_code'] = ppop_state.state_code
-        obj['legal_entity_state_name'] = ppop_state.state_name
-
-        # legal entity cd data
-        obj['legal_entity_congressional'] = obj['place_of_performance_congr']
-
-    # deriving awarding_office_name based off awarding_office_code
-    if obj['awarding_office_code']:
-        award_office = sess.query(FPDSContractingOffice).\
-            filter_by(contracting_office_code=obj['awarding_office_code']).one_or_none()
-        if award_office:
-            obj['awarding_office_name'] = award_office.contracting_office_name
-        else:
-            obj['awarding_office_name'] = None
-
-    # deriving funding_office_name based off funding_office_code
-    if obj['funding_office_code']:
-        funding_office = sess.query(FPDSContractingOffice).\
-            filter_by(contracting_office_code=func.upper(obj['funding_office_code'])).one_or_none()
-        if funding_office:
-            obj['funding_office_name'] = funding_office.contracting_office_name
-        else:
-            obj['funding_office_name'] = None
-
-    if obj['legal_entity_city_name'] and obj['legal_entity_state_code']:
-        city_code = sess.query(CityCode).\
-            filter(func.lower(CityCode.feature_name) == func.lower(obj['legal_entity_city_name'].strip()),
-                   func.lower(CityCode.state_code) == func.lower(obj['legal_entity_state_code'].strip())).first()
-        if city_code:
-            obj['legal_entity_city_code'] = city_code.city_code
-        else:
-            obj['legal_entity_city_code'] = None
-
-    # TODO consider making the CountryCode query before starting the for-loop and just having an object to look up from
-    # deriving place_of_perform_country_n from place_of_perform_country_c
-    if obj['place_of_perform_country_c']:
-        country_data = sess.query(CountryCode). \
-            filter_by(country_code=obj['place_of_perform_country_c'].upper()).one_or_none()
-        if country_data:
-            obj['place_of_perform_country_n'] = country_data.country_name
-        else:
-            obj['place_of_perform_country_n'] = None
-
-    # deriving legal_entity_country_name from legal_entity_country_code
-    if obj['legal_entity_country_code']:
-        country_data = sess.query(CountryCode).\
-            filter_by(country_code=obj['legal_entity_country_code'].upper()).one_or_none()
-        if country_data:
-            obj['legal_entity_country_name'] = country_data.country_name
-        else:
-            obj['legal_entity_country_name'] = None
-
-    # splitting ppop zip code into 5 and 4 digit codes for ease of website access
-    if obj['place_of_performance_zip4a'] and re.match('^\d{5}(-?\d{4})?$', obj['place_of_performance_zip4a']):
-        if len(obj['place_of_performance_zip4a']) == 5:
-            obj['place_of_performance_zip5'] = obj['place_of_performance_zip4a'][:5]
-            obj['place_of_perform_zip_last4'] = None
-        else:
-            obj['place_of_performance_zip5'] = obj['place_of_performance_zip4a'][:5]
-            obj['place_of_perform_zip_last4'] = obj['place_of_performance_zip4a'][-4:]
-
-    if obj['correction_late_delete_ind'] and obj['correction_late_delete_ind'].upper() == 'D':
-        obj['is_active'] = False
-    else:
-        obj['is_active'] = True
-
-    # calculate business categories
-    obj['business_categories'] = get_business_categories(row=obj, data_type='fabs')
-
-    obj['modified_at'] = datetime.utcnow()
-
-    return obj
-=======
-def map_generate_status(upload_job, validation_job=None):
-    """ Maps job status to file generation statuses expected by frontend. Updates the error message of the job if
-        there is one.
-
-        Args:
-            upload_job: the upload job for this file
-            validation_job: the validation job for this file if applicable
-
-        Returns:
-            The status of the submission based on upload job status and validation job status (where applicable)
-    """
-    sess = GlobalDB.db().session
-    upload_status = upload_job.job_status.name
-    if validation_job is None:
-        errors_present = False
-        validation_status = None
-    else:
-        validation_status = validation_job.job_status.name
-        if validation_job.number_of_errors > 0:
-            errors_present = True
-        else:
-            errors_present = False
-
-    response_status = FileHandler.STATUS_MAP[upload_status]
-    if response_status == "failed" and upload_job.error_message is None:
-        # Provide an error message if none present
-        upload_job.error_message = "Upload job failed without error message"
-
-    if validation_job is None:
-        # No validation job, so don't need to check it
-        sess.commit()
-        return response_status
-
-    if response_status == "finished":
-        # Check status of validation job if present
-        response_status = FileHandler.VALIDATION_STATUS_MAP[validation_status]
-        if response_status == "finished" and errors_present:
-            # If validation completed with errors, mark as failed
-            response_status = "failed"
-            upload_job.error_message = "Validation completed but row-level errors were found"
-
-    if response_status == "failed":
-        if upload_job.error_message is None and validation_job.error_message is None:
-            if validation_status == "invalid":
-                upload_job.error_message = "Generated file had file-level errors"
-            else:
-                upload_job.error_message = "Validation job had an internal error"
-
-        elif upload_job.error_message is None:
-            upload_job.error_message = validation_job.error_message
-    sess.commit()
-    return response_status
->>>>>>> 07059510
+    return result