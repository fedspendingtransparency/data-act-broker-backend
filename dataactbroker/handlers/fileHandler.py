import os
from csv import reader
from datetime import datetime
import logging
from uuid import uuid4

import requests
from flask import session as flaskSession
from flask import session, request, redirect, send_from_directory
from requests.exceptions import Timeout
from sqlalchemy.orm import joinedload
from sqlalchemy.orm.exc import NoResultFound
from werkzeug import secure_filename

from dataactbroker.handlers.aws.session import LoginSession
from dataactcore.aws.s3UrlHandler import s3UrlHandler
from dataactcore.config import CONFIG_BROKER, CONFIG_SERVICES
from dataactcore.interfaces.interfaceHolder import InterfaceHolder
from dataactcore.interfaces.db import GlobalDB
from dataactcore.models.errorModels import File
<<<<<<< HEAD
from dataactcore.models.jobModels import FileGenerationTask, JobDependency, Job
from dataactcore.models.jobTrackerInterface import obligationStatsForSubmission
from dataactcore.models.userModel import User
from dataactcore.models.lookups import FILE_STATUS_DICT, RULE_SEVERITY_DICT
from dataactcore.utils.cloudLogger import CloudLogger
=======
from dataactcore.models.jobModels import FileGenerationTask, JobDependency, Job, Submission
from dataactcore.models.userModel import User
from dataactcore.models.lookups import FILE_STATUS_DICT, RULE_SEVERITY_DICT
>>>>>>> 706549ce
from dataactcore.utils.jobQueue import generate_e_file, generate_f_file
from dataactcore.utils.jsonResponse import JsonResponse
from dataactcore.utils.report import (get_report_path, get_cross_report_name,
                                      get_cross_warning_report_name, get_cross_file_pairs)
from dataactcore.utils.requestDictionary import RequestDictionary
from dataactcore.utils.responseException import ResponseException
from dataactcore.utils.statusCode import StatusCode
from dataactcore.utils.stringCleaner import StringCleaner
from dataactcore.interfaces.function_bag import (
    checkNumberOfErrorsByJobId, getErrorType, run_job_checks,
    createFileIfNeeded, getErrorMetricsByJobId, get_submission_stats)
from dataactvalidator.filestreaming.csv_selection import write_csv


_debug_logger = logging.getLogger('deprecated.debug')
_smx_logger = logging.getLogger('deprecated.smx')


class FileHandler:
    """ Responsible for all tasks relating to file upload

    Static fields:
    FILE_TYPES -- list of file labels that can be included

    Instance fields:
    request -- A flask request object, comes with the request
    s3manager -- instance of s3UrlHandler, manages calls to S3
    """

    FILE_TYPES = ["appropriations","award_financial","program_activity"]
    EXTERNAL_FILE_TYPES = ["award", "award_procurement", "awardee_attributes", "sub_award"]
    VALIDATOR_RESPONSE_FILE = "validatorResponse"
    STATUS_MAP = {"waiting":"invalid", "ready":"invalid", "running":"waiting", "finished":"finished", "invalid":"failed", "failed":"failed"}
    VALIDATION_STATUS_MAP = {"waiting":"waiting", "ready":"waiting", "running":"waiting", "finished":"finished", "failed":"failed", "invalid":"failed"}

    def __init__(self,request,interfaces = None,isLocal= False,serverPath =""):
        """ Create the File Handler

        Arguments:
            request - HTTP request object for this route
            interfaces - InterfaceHolder object to databases
            isLocal - True if this is a local installation that will not use AWS
            serverPath - If isLocal is True, this is used as the path to local files
        """
        self.request = request
        if(interfaces != None):
            self.interfaces = interfaces
            self.jobManager = interfaces.jobDb
            self.fileTypeMap = self.interfaces.jobDb.createFileTypeMap()
        self.isLocal = isLocal
        self.serverPath = serverPath
        self.s3manager = s3UrlHandler()


    def addInterfaces(self,interfaces):
        """ Add connections to databases

        Args:
            interfaces: InterfaceHolder object to DBs
        """
        self.interfaces = interfaces
        self.jobManager = interfaces.jobDb
        self.fileTypeMap = self.interfaces.jobDb.createFileTypeMap()

    def getErrorReportURLsForSubmission(self, is_warning = False):
        """
        Gets the Signed URLs for download based on the submissionId
        """
        try :
            self.s3manager = s3UrlHandler()
            safe_dictionary = RequestDictionary(self.request)
            submission_id = safe_dictionary.getValue("submission_id")
            response_dict ={}
            sess = GlobalDB.db().session
            for job_id in self.jobManager.getJobsBySubmission(submission_id):
                # get the job object here so we can call the refactored getReportPath
                # todo: replace other db access functions with job object attributes
                job = sess.query(Job).filter(Job.job_id == job_id).one()
                if job.job_type.name == 'csv_record_validation':
                    if is_warning:
                        report_name = get_report_path(job, 'warning')
                        key = 'job_{}_warning_url'.format(job_id)
                    else:
                        report_name = get_report_path(job, 'error')
                        key = 'job_{}_error_url'.format(job_id)
                    if not self.isLocal:
                        response_dict[key] = self.s3manager.getSignedUrl("errors", report_name, method="GET")
                    else:
                        path = os.path.join(self.serverPath, report_name)
                        response_dict[key] = path

            # For each pair of files, get url for the report
            for c in get_cross_file_pairs():
                first_file = c[0]
                second_file = c[1]
                if is_warning:
                    report_name = get_cross_warning_report_name(
                        submission_id, first_file.name, second_file.name)
                else:
                    report_name = get_cross_report_name(
                        submission_id, first_file.name, second_file.name)
                if self.isLocal:
                    report_path = os.path.join(self.serverPath, report_name)
                else:
                    report_path = self.s3manager.getSignedUrl("errors", report_name, method="GET")
                # Assign to key based on source and target
                response_dict[self.getCrossReportKey(first_file.name, second_file.name, is_warning)] = report_path

            return JsonResponse.create(StatusCode.OK, response_dict)

        except ResponseException as e:
            return JsonResponse.error(e,StatusCode.CLIENT_ERROR)
        except Exception as e:
            # Unexpected exception, this is a 500 server error
            return JsonResponse.error(e,StatusCode.INTERNAL_ERROR)

    def get_signed_url_for_submission_file(self):
        """ Gets the signed URL for the specified file """
        try:
            self.s3manager = s3UrlHandler()
            file_name = request.args.get('file') + ".csv"
            submission_id = request.args.get('submission')
            submission = self.jobManager.getSubmissionById(submission_id)
            # Check that user has access to submission
            # If they don't, throw an exception
            self.check_submission_permission(submission)

            if self.isLocal:
                return send_from_directory(self.serverPath, file_name)
            else:
                report_path = self.s3manager.getSignedUrl("errors", file_name, method="GET")
                return redirect(report_path)
        except ResponseException as e:
            return JsonResponse.error(e,StatusCode.CLIENT_ERROR)
        except Exception as e:
            # Unexpected exception, this is a 500 server error
            return JsonResponse.error(e,StatusCode.INTERNAL_ERROR)

    def getCrossReportKey(self,sourceType,targetType,isWarning = False):
        """ Generate a key for cross-file error reports """
        if isWarning:
            return "cross_warning_{}-{}".format(sourceType,targetType)
        else:
            return "cross_{}-{}".format(sourceType,targetType)

    # Submit set of files
    def submit(self,name,CreateCredentials):
        """ Builds S3 URLs for a set of files and adds all related jobs to job tracker database

        Flask request should include keys from FILE_TYPES class variable above

        Arguments:
            name -- User ID from the session handler
            CreateCredentials - If True, will create temporary credentials for S3 uploads

        Returns:
        Flask response returned will have key_url and key_id for each key in the request
        key_url is the S3 URL for uploading
        key_id is the job id to be passed to the finalize_submission route
        """
        try:
            responseDict= {}

            fileNameMap = []
            safeDictionary = RequestDictionary(self.request)
            submissionId = self.jobManager.createSubmission(name, safeDictionary)
            existingSubmission = False
            if safeDictionary.exists("existing_submission_id"):
                existingSubmission = True
                # Check if user has permission to specified submission
                self.check_submission_permission(self.jobManager.getSubmissionById(submissionId))

            # Build fileNameMap to be used in creating jobs
            for fileType in FileHandler.FILE_TYPES :
                # If filetype not included in request, and this is an update to an existing submission, skip it
                if not safeDictionary.exists(fileType):
                    if existingSubmission:
                        continue
                    # This is a new submission, all files are required
                    raise ResponseException("Must include all files for new submission", StatusCode.CLIENT_ERROR)

                filename = safeDictionary.getValue(fileType)
                if( safeDictionary.exists(fileType)) :
                    if(not self.isLocal):
                        uploadName =  str(name)+"/"+s3UrlHandler.getTimestampedFilename(filename)
                    else:
                        uploadName = filename
                    responseDict[fileType+"_key"] = uploadName
                    fileNameMap.append((fileType,uploadName,filename))

            if not fileNameMap and existingSubmission:
                raise ResponseException("Must include at least one file for an existing submission",
                                        StatusCode.CLIENT_ERROR)
            if not existingSubmission:
                # Don't add external files to existing submission
                for extFileType in FileHandler.EXTERNAL_FILE_TYPES:
                    filename = CONFIG_BROKER["".join([extFileType,"_file_name"])]

                    if(not self.isLocal):
                        uploadName = str(name) + "/" + s3UrlHandler.getTimestampedFilename(filename)
                    else:
                        uploadName = filename
                    responseDict[extFileType + "_key"] = uploadName
                    fileNameMap.append((extFileType, uploadName, filename))

            fileJobDict = self.jobManager.createJobs(fileNameMap,submissionId,existingSubmission)
            for fileType in fileJobDict.keys():
                if (not "submission_id" in fileType) :
                    responseDict[fileType+"_id"] = fileJobDict[fileType]
            if(CreateCredentials and not self.isLocal) :
                self.s3manager = s3UrlHandler(CONFIG_BROKER["aws_bucket"])
                responseDict["credentials"] = self.s3manager.getTemporaryCredentials(name)
            else :
                responseDict["credentials"] ={"AccessKeyId" : "local","SecretAccessKey" :"local","SessionToken":"local" ,"Expiration" :"local"}

            responseDict["submission_id"] = fileJobDict["submission_id"]
            if self.isLocal:
                responseDict["bucket_name"] = CONFIG_BROKER["broker_files"]
            else:
                responseDict["bucket_name"] = CONFIG_BROKER["aws_bucket"]
            return JsonResponse.create(StatusCode.OK,responseDict)
        except (ValueError , TypeError, NotImplementedError) as e:
            return JsonResponse.error(e,StatusCode.CLIENT_ERROR)
        except ResponseException as e:
            # Call error route directly, status code depends on exception
            return JsonResponse.error(e,e.status)
        except Exception as e:
            # Unexpected exception, this is a 500 server error
            return JsonResponse.error(e,StatusCode.INTERNAL_ERROR)
        except:
            return JsonResponse.error(Exception("Failed to catch exception"),StatusCode.INTERNAL_ERROR)

    def finalize(self, job_id=None):
        """ Set upload job in job tracker database to finished, allowing dependent jobs to be started

        Flask request should include key "upload_id", which holds the job_id for the file_upload job

        Returns:
        A flask response object, if successful just contains key "success" with value True, otherwise value is False
        """
        sess = GlobalDB.db().session
        response_dict = {}
        try:
            if job_id is None:
                input_dictionary = RequestDictionary(self.request)
                job_id = input_dictionary.getValue("upload_id")

            # Compare user ID with user who submitted job, if no match return 400
            job = self.jobManager.getJobById(job_id)
            submission = self.jobManager.getSubmissionForJob(job)
            # Check that user's agency matches submission cgac_code or "SYS", or user id matches submission's user
            user_id = LoginSession.getName(session)
            user_cgac = sess.query(User).filter(User.user_id == user_id).one().cgac_code
            if submission.user_id != user_id and submission.cgac_code != user_cgac and user_cgac != "SYS":
                # This user cannot finalize this job
                raise ResponseException("Cannot finalize a job for a different agency", StatusCode.CLIENT_ERROR)
            # Change job status to finished
            if self.jobManager.checkUploadType(job_id):
                self.jobManager.changeToFinished(job_id)
                response_dict["success"] = True
                return JsonResponse.create(StatusCode.OK,response_dict)
            else:
                raise ResponseException("Wrong job type for finalize route",StatusCode.CLIENT_ERROR)

        except ( ValueError , TypeError ) as e:
            return JsonResponse.error(e,StatusCode.CLIENT_ERROR)
        except ResponseException as e:
            return JsonResponse.error(e,e.status)
        except Exception as e:
            # Unexpected exception, this is a 500 server error
            return JsonResponse.error(e,StatusCode.INTERNAL_ERROR)

    def checkSubmissionById(self, submission_id, file_type):
        """ Check that submission exists and user has permission to it

        Args:
            submission_id:  ID of submission to check
            file_type: file type that has been requested

        Returns:
            Tuple of boolean indicating whether submission has passed checks, and http response if not

        """
        error = None

        try:
            submission = self.interfaces.jobDb.getSubmissionById(submission_id)
        except ResponseException as exc:
            if isinstance(exc.wrappedException, NoResultFound):
                # Submission does not exist, change to 400 in this case since
                # route call specified a bad ID
                exc.status = StatusCode.CLIENT_ERROR
                response_dict = {
                    "message": "Submission does not exist",
                    "file_type": file_type,
                    "url": "#",
                    "status": "failed"
                }
                if file_type in ('D1', 'D2'):
                    # Add empty start and end dates
                    response_dict["start"] = ""
                    response_dict["end"] = ""
                error = JsonResponse.error(exc, exc.status, **response_dict)
            else:
                raise exc
        try:
            self.check_submission_permission(submission)
        except ResponseException as exc:
            response_dict = {
                "message": ("User does not have permission to view that "
                            "submission"),
                "file_type": file_type,
                "url": "#",
                "status": "failed"
            }
            if file_type in ('D1', 'D2'):
                # Add empty start and end dates
                response_dict["start"] = ""
                response_dict["end"] = ""
            error = JsonResponse.error(exc, exc.status, **response_dict)

        if error:
            return False, error
        return True, None

    def check_submission_permission(self,submission):
        """ Check if current user has permisson to access submission and return user object.

        Args:
            submission - Submission model object
        """
        sess = GlobalDB.db().session
        user = sess.query(User).filter(User.user_id == LoginSession.getName(session)).one()
        # Check that user has permission to see this submission, user must be within the agency of the submission, or be
        # the original user, or be in the 'SYS' agency
        submission_cgac = StringCleaner.cleanString(submission.cgac_code)
        user_cgac = StringCleaner.cleanString(user.cgac_code)
        if(submission_cgac != user_cgac and submission.user_id != user.user_id
           and user_cgac != "sys"):
            raise ResponseException("User does not have permission to view that submission",
                StatusCode.PERMISSION_DENIED)
        return user

    def getStatus(self):
        """ Get description and status of all jobs in the submission specified in request object

        Returns:
            A flask response object to be sent back to client, holds a JSON where each job ID has a dictionary holding file_type, job_type, status, and filename
        """
        try:
            sess = GlobalDB.db().session
            inputDictionary = RequestDictionary(self.request)

            # Get submission
            submission_id = inputDictionary.getValue("submission_id")
            submission = self.jobManager.getSubmissionById(submission_id)

            # Check that user has access to submission
            self.check_submission_permission(submission)

            # Get jobs in this submission
            jobs = self.jobManager.getJobsBySubmission(submission_id)

            # Build dictionary of submission info with info about each job
            submissionInfo = {}
            submissionInfo["jobs"] = []
            submissionInfo["cgac_code"] = submission.cgac_code
            submissionInfo["reporting_period_start_date"] = self.interfaces.jobDb.getStartDate(submission)
            submissionInfo["reporting_period_end_date"] = self.interfaces.jobDb.getEndDate(submission)
            submissionInfo["created_on"] = self.interfaces.jobDb.getFormattedDatetimeBySubmissionId(submission_id)
            # Include number of errors in submission
            submissionInfo["number_of_errors"] = submission.number_of_errors
            submissionInfo["number_of_rows"] = self.interfaces.jobDb.sumNumberOfRowsForJobList(jobs)
            submissionInfo["last_updated"] = submission.updated_at.strftime("%Y-%m-%dT%H:%M:%S")

            for job_id in jobs:
                jobInfo = {}
                job_type = self.jobManager.getJobType(job_id)

                if job_type != "csv_record_validation" and job_type != "validation":
                    continue

                jobInfo["job_id"] = job_id
                jobInfo["job_status"] = self.jobManager.getJobStatusName(job_id)
                jobInfo["job_type"] = job_type
                jobInfo["filename"] = self.jobManager.getOriginalFilenameById(job_id)
                try:
                    file_results = sess.query(File).options(joinedload("file_status")).filter(File.job_id == job_id).one()
                    jobInfo["file_status"] = file_results.file_status.name
                except NoResultFound:
                    # Job ID not in error database, probably did not make it to validation, or has not yet been validated
                    jobInfo["file_status"] = ""
                    jobInfo["missing_headers"] = []
                    jobInfo["duplicated_headers"] = []
                    jobInfo["error_type"] = ""
                    jobInfo["error_data"] = []
                    jobInfo["warning_data"] = []
                else:
                    # If job ID was found in file, we should be able to get header error lists and file data
                    # Get string of missing headers and parse as a list
                    missingHeaderString = file_results.headers_missing
                    if missingHeaderString is not None:
                        # Split header string into list, excluding empty strings
                        jobInfo["missing_headers"] = [n.strip() for n in missingHeaderString.split(",") if len(n) > 0]
                    else:
                        jobInfo["missing_headers"] = []
                    # Get string of duplicated headers and parse as a list
                    duplicatedHeaderString = file_results.headers_duplicated
                    if duplicatedHeaderString is not None:
                        # Split header string into list, excluding empty strings
                        jobInfo["duplicated_headers"] = [n.strip() for n in duplicatedHeaderString.split(",") if len(n) > 0]
                    else:
                        jobInfo["duplicated_headers"] = []
                    jobInfo["error_type"] = getErrorType(job_id)
                    jobInfo["error_data"] = getErrorMetricsByJobId(
                        job_id, job_type=='validation', severity_id=RULE_SEVERITY_DICT['fatal'])
                    jobInfo["warning_data"] = getErrorMetricsByJobId(
                        job_id, job_type=='validation', severity_id=RULE_SEVERITY_DICT['warning'])
                # File size and number of rows not dependent on error DB
                # Get file size
                jobInfo["file_size"] = self.jobManager.getFileSizeById(job_id)
                # Get number of rows in file
                jobInfo["number_of_rows"] = self.jobManager.getNumberOfRowsById(job_id)

                try :
                    jobInfo["file_type"] = self.jobManager.getFileType(job_id)
                except:
                    # todo: add specific type of exception when we figure out what it is?
                    jobInfo["file_type"]  = ''
                submissionInfo["jobs"].append(jobInfo)

            # Build response object holding dictionary
            return JsonResponse.create(StatusCode.OK,submissionInfo)
        except ResponseException as e:
            return JsonResponse.error(e,e.status)
        except Exception as e:
            # Unexpected exception, this is a 500 server error
            return JsonResponse.error(e,StatusCode.INTERNAL_ERROR)

    def getErrorMetrics(self) :
        """ Returns an Http response object containing error information for every validation job in specified submission """
        return_dict = {}
        try:
            safe_dictionary = RequestDictionary(self.request)
            submission_id =  safe_dictionary.getValue("submission_id")

            # Check if user has permission to specified submission
            self.check_submission_permission(self.jobManager.getSubmissionById(submission_id))

            job_ids = self.jobManager.getJobsBySubmission(submission_id)
            for current_id in job_ids :
                if self.jobManager.getJobType(current_id) == "csv_record_validation":
                    file_name = self.jobManager.getFileType(current_id)
                    data_list = getErrorMetricsByJobId(current_id)
                    return_dict[file_name]  = data_list
            return JsonResponse.create(StatusCode.OK,return_dict)
        except ( ValueError , TypeError ) as e:
            return JsonResponse.error(e,StatusCode.CLIENT_ERROR)
        except ResponseException as e:
            return JsonResponse.error(e,e.status)
        except Exception as e:
            # Unexpected exception, this is a 500 server error
            return JsonResponse.error(e,StatusCode.INTERNAL_ERROR)

    def uploadFile(self):
        """ Saves a file and returns the saved path.  Should only be used for local installs. """
        try:
            if(self.isLocal):
                uploadedFile = request.files['file']
                if(uploadedFile):
                    seconds = int((datetime.utcnow()-datetime(1970,1,1)).total_seconds())
                    filename = "".join([str(seconds),"_", secure_filename(uploadedFile.filename)])
                    path = os.path.join(self.serverPath, filename)
                    uploadedFile.save(path)
                    returnDict = {"path":path}
                    return JsonResponse.create(StatusCode.OK,returnDict)
                else:
                    raise ResponseException("Failure to read file",
                                            StatusCode.CLIENT_ERROR)
            else :
                raise ResponseException("Route Only Valid For Local Installs",
                                        StatusCode.CLIENT_ERROR)
        except ( ValueError , TypeError ) as e:
            return JsonResponse.error(e,StatusCode.CLIENT_ERROR)
        except ResponseException as e:
            return JsonResponse.error(e,e.status)
        except Exception as e:
            # Unexpected exception, this is a 500 server error
            return JsonResponse.error(e,StatusCode.INTERNAL_ERROR)

    def startGenerationJob(self, submission_id, file_type):
        """ Initiates a file generation job

        Args:
            submission_id: ID of submission to start job for
            file_type: Type of file to be generated

        Returns:
            Tuple of boolean indicating successful start, and error response if False

        """
        jobDb = self.interfaces.jobDb
        file_type_name = self.fileTypeMap[file_type]

        try:
            if file_type in ["D1", "D2"]:
                # Populate start and end dates, these should be provided in
                # MM/DD/YYYY format, using calendar year (not fiscal year)
                requestDict = RequestDictionary(self.request)
                start_date = requestDict.getValue("start")
                end_date = requestDict.getValue("end")

                if not (StringCleaner.isDate(start_date)
                            and StringCleaner.isDate(end_date)):
                    raise ResponseException(
                        "Start or end date cannot be parsed into a date",
                        StatusCode.CLIENT_ERROR
                    )
            elif file_type not in ["E","F"]:
                raise ResponseException(
                    "File type must be either D1, D2, E or F",
                    StatusCode.CLIENT_ERROR
                )
        except ResponseException as e:
            return False, JsonResponse.error(
                e, e.status, file_type=file_type, status='failed')

        cgac_code = self.jobManager.getSubmissionById(submission_id).cgac_code

        # Generate and upload file to S3
        user_id = LoginSession.getName(session)
        timestamped_name = s3UrlHandler.getTimestampedFilename(CONFIG_BROKER["".join([str(file_type_name),"_file_name"])])
        if self.isLocal:
            upload_file_name = "".join([CONFIG_BROKER['broker_files'], timestamped_name])
        else:
            upload_file_name = "".join([str(user_id), "/", timestamped_name])

        job = jobDb.getJobBySubmissionFileTypeAndJobType(submission_id, file_type_name, "file_upload")
        job.filename = upload_file_name
        job.original_filename = timestamped_name
        job.job_status_id = jobDb.getJobStatusId("running")
        jobDb.session.commit()
        if file_type in ["D1", "D2"]:
            _debug_logger.debug('Adding job info for job id of %s', job.job_id)
            return self.addJobInfoForDFile(upload_file_name, timestamped_name, submission_id, file_type, file_type_name, start_date, end_date, cgac_code, job)
        elif file_type == 'E':
            generate_e_file.delay(
                submission_id, job.job_id, InterfaceHolder, timestamped_name,
                upload_file_name, self.isLocal)
        elif file_type == 'F':
            generate_f_file.delay(
                submission_id, job.job_id, InterfaceHolder, timestamped_name,
                upload_file_name, self.isLocal)

        return True, None

    def addJobInfoForDFile(self, upload_file_name, timestamped_name, submission_id, file_type, file_type_name, start_date, end_date, cgac_code, job):
        """ Populates upload and validation job objects with start and end dates, filenames, and status

        Args:
            upload_file_name - Filename to use on S3
            timestamped_name - Version of filename without user ID
            submission_id - Submission to add D files to
            file_type - File type as either "D1" or "D2"
            file_type_name - Full name of file type
            start_date - Beginning of period for D file
            end_date - End of period for D file
            cgac_code - Agency to generate D file for
            job - Job object for upload job
        """
        jobDb = self.interfaces.jobDb
        try:
            valJob = jobDb.getJobBySubmissionFileTypeAndJobType(submission_id, file_type_name, "csv_record_validation")
            valJob.filename = upload_file_name
            valJob.original_filename = timestamped_name
            valJob.job_status_id = jobDb.getJobStatusId("waiting")
            job.start_date = datetime.strptime(start_date,"%m/%d/%Y").date()
            job.end_date = datetime.strptime(end_date,"%m/%d/%Y").date()
            valJob.start_date = datetime.strptime(start_date,"%m/%d/%Y").date()
            valJob.end_date = datetime.strptime(end_date,"%m/%d/%Y").date()
            # Generate random uuid and store generation task
            task_key = uuid4()
            task = FileGenerationTask(generation_task_key = task_key, submission_id = submission_id, file_type_id = jobDb.getFileTypeId(file_type_name), job_id = job.job_id)
            jobDb.session.add(task)

            jobDb.session.commit()
        except ValueError as e:
            # Date was not in expected format
            exc = ResponseException(str(e),StatusCode.CLIENT_ERROR,ValueError)
            return False, JsonResponse.error(exc, exc.status, url = "", start = "", end = "",  file_type = file_type)
        # Create file D API URL with dates and callback URL
        callback = "{}://{}:{}/v1/complete_generation/{}/".format(CONFIG_SERVICES["protocol"],CONFIG_SERVICES["broker_api_host"], CONFIG_SERVICES["broker_api_port"],task_key)
        _debug_logger.debug('Callback URL for %s: %s', file_type, callback)
        get_url = CONFIG_BROKER["".join([file_type_name, "_url"])].format(cgac_code, start_date, end_date, callback)

        _debug_logger.debug('Calling D file API => %s', get_url)
        try:
            if not self.call_d_file_api(get_url):
                self.handleEmptyResponse(job, valJob)
        except Timeout as e:
            exc = ResponseException(str(e), StatusCode.CLIENT_ERROR, Timeout)
            return False, JsonResponse.error(e, exc.status, url="", start="", end="", file_type=file_type)

        return True, None

    def handleEmptyResponse(self, job, valJob):
        """ Handles an empty response from the D file API by marking jobs as finished with no errors or rows

        Args:
            job - Job object for upload job
            valJob - Job object for validation job
        """
        sess = GlobalDB.db().session
        jobDb = self.interfaces.jobDb
        # No results found, skip validation and mark as finished
        jobDb.session.query(JobDependency).filter(JobDependency.prerequisite_id == job.job_id).delete()
        jobDb.session.commit()
        jobDb.markJobStatus(job.job_id,"finished")
        job.filename = None
        if valJob is not None:
            jobDb.markJobStatus(valJob.job_id, "finished")
            # Create File object for this validation job
            valFile = createFileIfNeeded(valJob.job_id, filename = valJob.filename)
            valFile.file_status_id = FILE_STATUS_DICT['complete']
            sess.commit()
            valJob.number_of_rows = 0
            valJob.number_of_rows_valid = 0
            valJob.file_size = 0
            valJob.number_of_errors = 0
            valJob.number_of_warnings = 0
            valJob.filename = None
            jobDb.session.commit()

    def get_xml_response_content(self, api_url):
        """ Retrieve XML Response from the provided API url """
        _debug_logger.debug('Getting XML response')
        return requests.get(api_url, verify=False, timeout=120).text

    def call_d_file_api(self, api_url):
        """ Call D file API, return True if results found, False otherwise """
        # Check for numFound = 0
        return "numFound='0'" not in self.get_xml_response_content(api_url)

    def download_file(self, local_file_path, file_url):
        """ Download a file locally from the specified URL, returns True if successful """
        with open(local_file_path, "w") as file:
            # get request
            response = requests.get(file_url)
            if response.status_code != 200:
                # Could not download the file, return False
                return False
            # write to file
            response.encoding = "utf-8"
            file.write(response.text)
            return True

    def get_lines_from_csv(self, file_path):
        """ Retrieve all lines from specified CSV file """
        lines = []
        with open(file_path) as file:
            for line in reader(file):
                lines.append(line)
        return lines

    def load_d_file(self, url, upload_name, timestamped_name, job_id, isLocal):
        """ Pull D file from specified URL and write to S3 """
        job_manager = self.interfaces.jobDb
        try:
            full_file_path = "".join([CONFIG_BROKER['d_file_storage_path'], timestamped_name])

            _smx_logger.debug('Downloading file...')
            if not self.download_file(full_file_path, url):
                # Error occurred while downloading file, mark job as failed and record error message
                job_manager.markJobStatus(job_id, "failed")
                job = job_manager.getJobById(job_id)
                file_type = job_manager.getFileType(job_id)
                if file_type == "award":
                    source= "ASP"
                elif file_type == "award_procurement":
                    source = "FPDS"
                else:
                    source = "unknown source"
                job.error_message = "A problem occurred receiving data from {}".format(source)

                raise ResponseException(job.error_message, StatusCode.CLIENT_ERROR)
            lines = self.get_lines_from_csv(full_file_path)

            write_csv(timestamped_name, upload_name, isLocal, lines[0], lines[1:])

            _smx_logger.debug('Marking job id of %s', job_id)
            job_manager.markJobStatus(job_id, "finished")
            return {"message": "Success", "file_name": timestamped_name}
        except Exception as e:
            _smx_logger.exception('Exception caught => %s', e)
            # Log the error
            JsonResponse.error(e,500)
            job_manager.getJobById(job_id).error_message = str(e)
            job_manager.markJobStatus(job_id, "failed")
            job_manager.session.commit()
            raise e

    def getRequestParamsForGenerate(self):
        """ Pull information out of request object and return it

        Returns: tuple of submission ID and file type

        """
        requestDict = RequestDictionary(self.request)
        if not (requestDict.exists("submission_id") and requestDict.exists("file_type")):
            raise ResponseException("Generate file route requires submission_id and file_type",
                                    StatusCode.CLIENT_ERROR)

        submission_id = requestDict.getValue("submission_id")
        file_type = requestDict.getValue("file_type")
        return submission_id, file_type

    def generateFile(self):
        """ Start a file generation job for the specified file type """
        _debug_logger.debug('Starting D file generation')
        submission_id, file_type = self.getRequestParamsForGenerate()

        _debug_logger.debug('Submission ID = %s / File type = %s',
                            submission_id, file_type)
        # Check permission to submission
        success, error_response = self.checkSubmissionById(submission_id, file_type)
        if not success:
            return error_response

        job = self.interfaces.jobDb.getJobBySubmissionFileTypeAndJobType(submission_id, self.fileTypeMap[file_type], "file_upload")
        try:
            # Check prerequisites on upload job
            if not run_job_checks(job.job_id):
                raise ResponseException(
                    "Must wait for completion of prerequisite validation job",
                    StatusCode.CLIENT_ERROR
                )
        except ResponseException as exc:
            return JsonResponse.error(exc, exc.status)

        success, error_response = self.startGenerationJob(submission_id,file_type)

        _debug_logger.debug('Finished startGenerationJob method')
        if not success:
            # If not successful, set job status as "failed"
            self.interfaces.jobDb.markJobStatus(job.job_id, "failed")
            return error_response

        # Return same response as check generation route
        return self.checkGeneration(submission_id, file_type)

    def checkGeneration(self, submission_id = None, file_type = None):
        """ Return information about file generation jobs

        Returns:
            Response object with keys status, file_type, url, message.  If file_type is D1 or D2, also includes start and end.
        """
        if submission_id is None or file_type is None:
            submission_id, file_type = self.getRequestParamsForGenerate()
        # Check permission to submission
        self.checkSubmissionById(submission_id, file_type)

        uploadJob = self.interfaces.jobDb.getJobBySubmissionFileTypeAndJobType(submission_id, self.fileTypeMap[file_type], "file_upload")
        if file_type in ["D1","D2"]:
            validationJob = self.interfaces.jobDb.getJobBySubmissionFileTypeAndJobType(submission_id, self.fileTypeMap[file_type], "csv_record_validation")
        else:
            validationJob = None
        responseDict = {}
        responseDict["status"] = self.mapGenerateStatus(uploadJob, validationJob)
        responseDict["file_type"] = file_type
        responseDict["message"] = uploadJob.error_message or ""
        if uploadJob.filename is None:
            responseDict["url"] = "#"
        elif CONFIG_BROKER["use_aws"]:
            path, file_name = uploadJob.filename.split("/")
            responseDict["url"] = s3UrlHandler().getSignedUrl(path=path, fileName=file_name, bucketRoute=None, method="GET")
        else:
            responseDict["url"] = uploadJob.filename

        # Pull start and end from jobs table if D1 or D2
        if file_type in ["D1","D2"]:
            responseDict["start"] = uploadJob.start_date.strftime("%m/%d/%Y") if uploadJob.start_date is not None else ""
            responseDict["end"] = uploadJob.end_date.strftime("%m/%d/%Y") if uploadJob.end_date is not None else ""

        return JsonResponse.create(StatusCode.OK,responseDict)

    def mapGenerateStatus(self, uploadJob, validationJob = None):
        """ Maps job status to file generation statuses expected by frontend """
        uploadStatus = self.interfaces.jobDb.getJobStatusNameById(uploadJob.job_status_id)
        if validationJob is None:
            errorsPresent = False
            validationStatus = None
        else:
            validationStatus = self.interfaces.jobDb.getJobStatusNameById(validationJob.job_status_id)
            if checkNumberOfErrorsByJobId(validationJob.job_id) > 0:
                errorsPresent = True
            else:
                errorsPresent = False

        responseStatus = FileHandler.STATUS_MAP[uploadStatus]
        if responseStatus == "failed" and uploadJob.error_message is None:
            # Provide an error message if none present
            uploadJob.error_message = "Upload job failed without error message"

        if validationJob is None:
            # No validation job, so don't need to check it
            self.interfaces.jobDb.session.commit()
            return responseStatus

        if responseStatus == "finished":
            # Check status of validation job if present
            responseStatus = FileHandler.VALIDATION_STATUS_MAP[validationStatus]
            if responseStatus == "finished" and errorsPresent:
                # If validation completed with errors, mark as failed
                responseStatus = "failed"
                uploadJob.error_message = "Validation completed but row-level errors were found"

        if responseStatus == "failed":
            if uploadJob.error_message is None and validationJob.error_message is None:
                if validationStatus == "invalid":
                    uploadJob.error_message = "Generated file had file-level errors"
                else:
                    uploadJob.error_message = "Validation job had an internal error"

            elif uploadJob.error_message is None:
                uploadJob.error_message = validationJob.error_message
        self.interfaces.jobDb.session.commit()
        return responseStatus

    def getProtectedFiles(self):
        """ Returns a set of urls to protected files on the help page """
        response = {}
        if self.isLocal:
            response["urls"] = {}
            return JsonResponse.create(StatusCode.CLIENT_ERROR, response)

        response["urls"] = self.s3manager.getFileUrls(bucket_name=CONFIG_BROKER["static_files_bucket"], path=CONFIG_BROKER["help_files_path"])
        return JsonResponse.create(StatusCode.OK, response)

    def completeGeneration(self, generationId):
        """ For files D1 and D2, the API uses this route as a callback to load the generated file.
        Requires an 'href' key in the request that specifies the URL of the file to be downloaded

        Args:
            generationId - Unique key stored in file_generation_task table, used in callback to identify which submission
            this file is for.

        """
        try:
            if generationId is None:
                raise ResponseException(
                    "Must include a generation ID", StatusCode.CLIENT_ERROR)

            # Pull url from request
            request_dict = RequestDictionary.derive(self.request)
            _smx_logger.debug('Request content => %s', request_dict)

            if 'href' not in request_dict:
                raise ResponseException(
                    "Request must include href key with URL of D file",
                    StatusCode.CLIENT_ERROR
                )
            url = request_dict['href']
            _smx_logger.debug('Download URL => %s', url)

            #Pull information based on task key
            _smx_logger.debug('Pulling information based on task key...')
            task = self.interfaces.jobDb.session.query(FileGenerationTask).options(joinedload(FileGenerationTask.file_type)).filter(FileGenerationTask.generation_task_key == generationId).one()
            job = self.interfaces.jobDb.getJobById(task.job_id)
            _smx_logger.debug('Loading D file...')
            result = self.load_d_file(url,job.filename,job.original_filename,job.job_id,self.isLocal)
            _smx_logger.debug('Load D file result => %s', result)
            return JsonResponse.create(StatusCode.OK,{"message":"File loaded successfully"})
        except ResponseException as e:
            return JsonResponse.error(e, e.status)
        except NoResultFound as e:
            # Did not find file generation task
            return JsonResponse.error(ResponseException("Generation task key not found", StatusCode.CLIENT_ERROR), StatusCode.CLIENT_ERROR)

    def getObligations(self):
        input_dictionary = RequestDictionary(self.request)

        # Get submission
        submission_id = input_dictionary.getValue("submission_id")
        submission = self.jobManager.getSubmissionById(submission_id)

        # Check that user has access to submission
        self.check_submission_permission(submission)
<<<<<<< HEAD
=======

        obligations_info = get_submission_stats(submission_id)
>>>>>>> 706549ce

        return JsonResponse.create(StatusCode.OK,obligations_info)

    def list_submissions(self, page, limit, certified):
        """ List submission based on current page and amount to display. If provided, filter based on
        certification status """

        user_id = LoginSession.getName(flaskSession)
        sess = GlobalDB.db().session
        user = sess.query(User).filter(User.user_id == user_id).one()

        offset = limit*(page-1)

        query = sess.query(Submission).filter(Submission.cgac_code == user.cgac_code)
        if certified != 'mixed':
            query = query.filter_by(publishable=certified)
        submissions = query.order_by(Submission.updated_at.desc()).limit(limit).offset(offset).all()
        submission_details = []

        for submission in submissions:
            job_ids = self.interfaces.jobDb.getJobsBySubmission(submission.submission_id)
            total_size = 0
            for job_id in job_ids:
                file_size = self.interfaces.jobDb.getFileSize(job_id)
                total_size += file_size or 0

            status = self.interfaces.jobDb.getSubmissionStatus(submission)
            if submission.user_id is None:
                submission_user_name = "No user"
            else:
                submission_user_name = sess.query(User).filter_by(user_id=submission.user_id).one().name
            submission_details.append({"submission_id": submission.submission_id,
                                       "last_modified": submission.updated_at.strftime('%Y-%m-%d'),
                                       "size": total_size, "status": status, "errors": submission.number_of_errors,
                                       "reporting_start_date": str(submission.reporting_start_date),
                                       "reporting_end_date": str(submission.reporting_end_date),
                                       "user": {"user_id": submission.user_id,
                                                "name": submission_user_name}})

        total_submissions = query.from_self().count()

        return JsonResponse.create(StatusCode.OK, {"submissions": submission_details, "total": total_submissions})<|MERGE_RESOLUTION|>--- conflicted
+++ resolved
@@ -18,17 +18,9 @@
 from dataactcore.interfaces.interfaceHolder import InterfaceHolder
 from dataactcore.interfaces.db import GlobalDB
 from dataactcore.models.errorModels import File
-<<<<<<< HEAD
-from dataactcore.models.jobModels import FileGenerationTask, JobDependency, Job
-from dataactcore.models.jobTrackerInterface import obligationStatsForSubmission
-from dataactcore.models.userModel import User
-from dataactcore.models.lookups import FILE_STATUS_DICT, RULE_SEVERITY_DICT
-from dataactcore.utils.cloudLogger import CloudLogger
-=======
 from dataactcore.models.jobModels import FileGenerationTask, JobDependency, Job, Submission
 from dataactcore.models.userModel import User
 from dataactcore.models.lookups import FILE_STATUS_DICT, RULE_SEVERITY_DICT
->>>>>>> 706549ce
 from dataactcore.utils.jobQueue import generate_e_file, generate_f_file
 from dataactcore.utils.jsonResponse import JsonResponse
 from dataactcore.utils.report import (get_report_path, get_cross_report_name,
@@ -916,11 +908,8 @@
 
         # Check that user has access to submission
         self.check_submission_permission(submission)
-<<<<<<< HEAD
-=======
 
         obligations_info = get_submission_stats(submission_id)
->>>>>>> 706549ce
 
         return JsonResponse.create(StatusCode.OK,obligations_info)
 
