import os
from flask import session ,request
from datetime import datetime, timedelta
from werkzeug import secure_filename
from sqlalchemy.orm.exc import NoResultFound,MultipleResultsFound
from dataactcore.aws.s3UrlHandler import s3UrlHandler
from dataactcore.utils.requestDictionary import RequestDictionary
from dataactcore.utils.jsonResponse import JsonResponse
from dataactcore.utils.statusCode import StatusCode
from dataactcore.utils.responseException import ResponseException
from dataactcore.config import CONFIG_BROKER
from dataactbroker.handlers.managerProxy import ManagerProxy
from dataactbroker.handlers.interfaceHolder import InterfaceHolder
from dataactbroker.handlers.aws.session import LoginSession

class FileHandler:
    """ Responsible for all tasks relating to file upload

    Static fields:
    FILE_TYPES -- list of file labels that can be included

    Instance fields:
    request -- A flask request object, comes with the request
    s3manager -- instance of s3UrlHandler, manages calls to S3
    """

    FILE_TYPES = ["appropriations","award_financial","award","program_activity"]
    VALIDATOR_RESPONSE_FILE = "validatorResponse"

    def __init__(self,request,interfaces = None,isLocal= False,serverPath =""):
        """

        Arguments:
        request - HTTP request object for this route
        """
        self.request = request
        if(interfaces != None):
            self.interfaces = interfaces
            self.jobManager = interfaces.jobDb
        self.isLocal = isLocal
        self.serverPath = serverPath

    def addInterfaces(self,interfaces):
        self.interfaces = interfaces
        self.jobManager = interfaces.jobDb

    def getErrorReportURLsForSubmission(self):
        """
        Gets the Signed URLs for download based on the submissionId
        """
        try :
            self.s3manager = s3UrlHandler(CONFIG_BROKER["aws_bucket"])
            safeDictionary = RequestDictionary(self.request)
            submissionId = safeDictionary.getValue("submission_id")
            responseDict ={}
            for jobId in self.jobManager.getJobsBySubmission(submissionId):
                if(self.jobManager.getJobType(jobId) == "csv_record_validation"):
                    if(not self.isLocal):
                        responseDict["job_"+str(jobId)+"_error_url"] = self.s3manager.getSignedUrl("errors",self.jobManager.getReportPath(jobId),"GET")
                    else:
                        path = os.path.join(self.serverPath, self.jobManager.getReportPath(jobId))
                        responseDict["job_"+str(jobId)+"_error_url"] = path
            return JsonResponse.create(StatusCode.OK,responseDict)
        except ResponseException as e:
            return JsonResponse.error(e,StatusCode.CLIENT_ERROR)
        except Exception as e:
            # Unexpected exception, this is a 500 server error
            return JsonResponse.error(e,StatusCode.INTERNAL_ERROR)


    # Submit set of files
    def submit(self,name,CreateCredentials):
        """ Builds S3 URLs for a set of files and adds all related jobs to job tracker database

        Flask request should include keys from FILE_TYPES class variable above

        Arguments:
        name -- User ID from the session handler

        Returns:
        Flask response returned will have key_url and key_id for each key in the request
        key_url is the S3 URL for uploading
        key_id is the job id to be passed to the finalize_submission route
        """
        try:
            responseDict= {}
            fileNameMap = []
            safeDictionary = RequestDictionary(self.request)
            for fileType in FileHandler.FILE_TYPES :
                filename = safeDictionary.getValue(fileType)
                if( safeDictionary.exists(fileType)) :
                    if(not self.isLocal):
                        uploadName =  str(name)+"/"+s3UrlHandler.getTimestampedFilename(filename)
                    else:
                        uploadName = filename
                    responseDict[fileType+"_key"] = uploadName
                    fileNameMap.append((fileType,uploadName,filename))

            fileJobDict = self.jobManager.createJobs(fileNameMap,name)
            for fileType in fileJobDict.keys():
                if (not "submission_id" in fileType) :
                    responseDict[fileType+"_id"] = fileJobDict[fileType]
            if(CreateCredentials and not self.isLocal) :
                self.s3manager = s3UrlHandler(CONFIG_BROKER["aws_bucket"])
                responseDict["credentials"] = self.s3manager.getTemporaryCredentials(name)
            else :
                responseDict["credentials"] ={"AccessKeyId" : "local","SecretAccessKey" :"local","SessionToken":"local" ,"Expiration" :"local"}

            responseDict["submission_id"] = fileJobDict["submission_id"]
            if self.isLocal:
                responseDict["bucket_name"] = CONFIG_BROKER["broker_files"]
            else:
                responseDict["bucket_name"] = CONFIG_BROKER["aws_bucket"]
            return JsonResponse.create(StatusCode.OK,responseDict)
        except (ValueError , TypeError, NotImplementedError) as e:
            return JsonResponse.error(e,StatusCode.CLIENT_ERROR)
        except Exception as e:
            # Unexpected exception, this is a 500 server error
            return JsonResponse.error(e,StatusCode.INTERNAL_ERROR)
        except:
            return JsonResponse.error(Exception("Failed to catch exception"),StatusCode.INTERNAL_ERROR)

    def finalize(self):
        """ Set upload job in job tracker database to finished, allowing dependent jobs to be started

        Flask request should include key "upload_id", which holds the job_id for the file_upload job

        Returns:
        A flask response object, if successful just contains key "success" with value True, otherwise value is False
        """
        responseDict = {}
        try:
            inputDictionary = RequestDictionary(self.request)
            jobId = inputDictionary.getValue("upload_id")
            # Compare user ID with user who submitted job, if no match return 400
            job = self.jobManager.getJobById(jobId)
            submission = self.jobManager.getSubmissionForJob(job)
            if(submission.user_id != LoginSession.getName(session)):
                # This user cannot finalize this job
                raise ResponseException("Cannot finalize a job created by a different user", StatusCode.CLIENT_ERROR)
            # Change job status to finished
            if(self.jobManager.checkUploadType(jobId)):
                self.jobManager.changeToFinished(jobId)
                responseDict["success"] = True
                proxy =  ManagerProxy()
                validationId = self.jobManager.getDependentJobs(jobId)
                if(len(validationId) == 1):
                    response = proxy.sendJobRequest(validationId[0])
                elif(len(validationId) == 0):
                    raise NoResultFound("No jobs were dependent on upload job")
                else:
                    raise MultipleResultsFound("Got more than one job dependent on upload job")
                return JsonResponse.create(StatusCode.OK,responseDict)
            else:
                raise ResponseException("Wrong job type for finalize route",StatusCode.CLIENT_ERROR)

        except ( ValueError , TypeError ) as e:
            return JsonResponse.error(e,StatusCode.CLIENT_ERROR)
        except ResponseException as e:
            return JsonResponse.error(e,e.status)
        except Exception as e:
            # Unexpected exception, this is a 500 server error
            return JsonResponse.error(e,StatusCode.INTERNAL_ERROR)

    def getStatus(self):
        """ Get description and status of all jobs in the submission specified in request object

        Returns:
            A flask response object to be sent back to client, holds a JSON where each job ID has a dictionary holding file_type, job_type, status, and filename
        """
        try:
            inputDictionary = RequestDictionary(self.request)

            submissionId = inputDictionary.getValue("submission_id")
            # Get jobs in this submission

            jobs = self.jobManager.getJobsBySubmission(submissionId)

            # Build dictionary of submission info with info about each job
            submissionInfo = {}
            for job in jobs:
                jobInfo = {}
<<<<<<< HEAD
                #if(self.jobManager.getJobType(job)!=2):
                #    continue
=======
                if(self.jobManager.getJobType(job) != "csv_record_validation"):
                    continue
>>>>>>> 1fdb59c1
                jobInfo["job_status"] = self.jobManager.getJobStatus(job)
                jobInfo["job_type"] = self.jobManager.getJobType(job)
                jobInfo["filename"] = self.jobManager.getOriginalFilenameById(job)
                try:
                    jobInfo["file_status"] = self.interfaces.errorDb.getStatusLabelByJobId(job)
                except ResponseException as e:
                    # Job ID not in error database, probably did not make it to validation, or has not yet been validated
                    jobInfo["file_status"] = ""
                    jobInfo["missing_headers"] = ""
                else:
                    # If job ID was found in file_status, we should be able to get header error lists
                    missingHeaderString = self.interfaces.errorDb.getMissingHeadersByJobId(job)
<<<<<<< HEAD
                    jobInfo["missing_headers"] = missingHeaderString.split(",")
                    duplicatedHeaderString = self.interfaces.errorDb.getDuplicatedHeadersByJobId(job)
                    jobInfo["duplicated_headers"] = duplicatedHeaderString.split(",")
                    for i in range(0,len(jobInfo["missing_headers"])):
                        jobInfo["missing_headers"][i] = jobInfo["missing_headers"][i].strip()
                    for i in range(0,len(jobInfo["duplicated_headers"])):
                        jobInfo["duplicated_headers"][i] = jobInfo["duplicated_headers"][i].strip()
=======
                    if missingHeaderString is not None:
                        jobInfo["missing_headers"] = missingHeaderString.split(",")
                        for i in range(0,len(jobInfo["missing_headers"])):
                            jobInfo["missing_headers"][i] = jobInfo["missing_headers"][i].strip()
                    else:
                        jobInfo["missing_headers"] = []
                    duplicatedHeaderString = self.interfaces.errorDb.getDuplicatedHeadersByJobId(job)
                    if duplicatedHeaderString is not None:
                        jobInfo["duplicated_headers"] = duplicatedHeaderString.split(",")
                        for i in range(0,len(jobInfo["duplicated_headers"])):
                            jobInfo["duplicated_headers"][i] = jobInfo["duplicated_headers"][i].strip()
                    else:
                        jobInfo["duplicated_headers"] = []
>>>>>>> 1fdb59c1
                try :
                    jobInfo["file_type"] = self.jobManager.getFileType(job)
                except ResponseException as e:
                    jobInfo["file_type"]  = ''
                submissionInfo[job] = jobInfo

            # Build response object holding dictionary
            return JsonResponse.create(StatusCode.OK,submissionInfo)
        except ResponseException as e:
            return JsonResponse.error(e,e.status)
        except Exception as e:
            # Unexpected exception, this is a 500 server error
            return JsonResponse.error(e,StatusCode.INTERNAL_ERROR)

    def getErrorMetrics(self) :
        """ Returns an Http response object containing error information for every validation job in specified submission """
        responseDict = {}
        returnDict = {}
        try:
            safeDictionary = RequestDictionary(self.request)
            submission_id =  safeDictionary.getValue("submission_id")
            jobIds = self.jobManager.getJobsBySubmission(submission_id)
            for currentId in jobIds :
                if(self.jobManager.getJobType(currentId) == "csv_record_validation"):
                    fileName = self.jobManager.getFileType(currentId)
                    dataList = self.interfaces.errorDb.getErrorMetricsByJobId(currentId)
                    returnDict[fileName]  = dataList
            return JsonResponse.create(StatusCode.OK,returnDict)
        except ( ValueError , TypeError ) as e:
            return JsonResponse.error(e,StatusCode.CLIENT_ERROR)
        except ResponseException as e:
            return JsonResponse.error(e,e.status)
        except Exception as e:
            # Unexpected exception, this is a 500 server error
            return JsonResponse.error(e,StatusCode.INTERNAL_ERROR)
    def uploadFile(self):
        """saves a file and returns the saved path"""
        try:
            if(self.isLocal):
                uploadedFile = request.files['file']
                if(uploadedFile):
                    seconds = int((datetime.utcnow()-datetime(1970,1,1)).total_seconds())
                    filename = "".join([str(seconds),"_", secure_filename(uploadedFile.filename)])
                    path = os.path.join(self.serverPath, filename)
                    uploadedFile.save(path)
                    returnDict = {"path":path}
                    return JsonResponse.create(StatusCode.OK,returnDict)
                else:
                    exc = ResponseException("Failure to read file", StatusCode.CLIENT_ERROR)
                    return JsonResponse.error(exc,exc.status)
            else :
                exc = ResponseException("Route Only Valid For Local Installs", StatusCode.CLIENT_ERROR)
                return JsonResponse.error(exc,exc.status)
        except ( ValueError , TypeError ) as e:
            return JsonResponse.error(e,StatusCode.CLIENT_ERROR)
        except ResponseException as e:
            return JsonResponse.error(e,e.status)
        except Exception as e:
            # Unexpected exception, this is a 500 server error
            return JsonResponse.error(e,StatusCode.INTERNAL_ERROR)<|MERGE_RESOLUTION|>--- conflicted
+++ resolved
@@ -180,13 +180,8 @@
             submissionInfo = {}
             for job in jobs:
                 jobInfo = {}
-<<<<<<< HEAD
-                #if(self.jobManager.getJobType(job)!=2):
-                #    continue
-=======
                 if(self.jobManager.getJobType(job) != "csv_record_validation"):
                     continue
->>>>>>> 1fdb59c1
                 jobInfo["job_status"] = self.jobManager.getJobStatus(job)
                 jobInfo["job_type"] = self.jobManager.getJobType(job)
                 jobInfo["filename"] = self.jobManager.getOriginalFilenameById(job)
@@ -199,15 +194,6 @@
                 else:
                     # If job ID was found in file_status, we should be able to get header error lists
                     missingHeaderString = self.interfaces.errorDb.getMissingHeadersByJobId(job)
-<<<<<<< HEAD
-                    jobInfo["missing_headers"] = missingHeaderString.split(",")
-                    duplicatedHeaderString = self.interfaces.errorDb.getDuplicatedHeadersByJobId(job)
-                    jobInfo["duplicated_headers"] = duplicatedHeaderString.split(",")
-                    for i in range(0,len(jobInfo["missing_headers"])):
-                        jobInfo["missing_headers"][i] = jobInfo["missing_headers"][i].strip()
-                    for i in range(0,len(jobInfo["duplicated_headers"])):
-                        jobInfo["duplicated_headers"][i] = jobInfo["duplicated_headers"][i].strip()
-=======
                     if missingHeaderString is not None:
                         jobInfo["missing_headers"] = missingHeaderString.split(",")
                         for i in range(0,len(jobInfo["missing_headers"])):
@@ -221,10 +207,9 @@
                             jobInfo["duplicated_headers"][i] = jobInfo["duplicated_headers"][i].strip()
                     else:
                         jobInfo["duplicated_headers"] = []
->>>>>>> 1fdb59c1
                 try :
                     jobInfo["file_type"] = self.jobManager.getFileType(job)
-                except ResponseException as e:
+                except Exception as e:
                     jobInfo["file_type"]  = ''
                 submissionInfo[job] = jobInfo
 
