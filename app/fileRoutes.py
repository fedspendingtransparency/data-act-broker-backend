import flask
from flask import Flask, request, make_response, session, g, redirect, url_for, \
     abort, render_template, flash
from handlers.fileHandler import FileHandler
from handlers.jobHandler import JobHandler
from handlers.aws.session import LoginSession
from permissions import permissions_check
# Add the file submission route
def add_file_routes(app):

    # Keys for the post route will correspond to the four types of files
    @app.route("/v1/submit_files/", methods = ["POST"])
    @permissions_check
    def submit_files():
        response = flask.Response()
        fileManager = FileHandler(request,response)
        return fileManager.submit(LoginSession.getName(session))

<<<<<<< HEAD
    @app.route("/v1/complete_submission/", methods = ["POST"])
    @permissions_check
    def compelete_submission() :
=======
    @app.route("/v1/finalize_submission/", methods = ["POST"])
    def finalize_submission() :
>>>>>>> d6f21c64
        response = flask.Response()
        fileManager = FileHandler(request,response)
        return fileManager.finalize()<|MERGE_RESOLUTION|>--- conflicted
+++ resolved
@@ -16,14 +16,10 @@
         fileManager = FileHandler(request,response)
         return fileManager.submit(LoginSession.getName(session))
 
-<<<<<<< HEAD
-    @app.route("/v1/complete_submission/", methods = ["POST"])
+
+    @app.route("/v1/finalize_submission/", methods = ["POST"])
     @permissions_check
-    def compelete_submission() :
-=======
-    @app.route("/v1/finalize_submission/", methods = ["POST"])
     def finalize_submission() :
->>>>>>> d6f21c64
         response = flask.Response()
         fileManager = FileHandler(request,response)
         return fileManager.finalize()