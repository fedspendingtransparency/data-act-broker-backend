import argparse
import re
import logging
import os
import csv
import boto3
import datetime
import json

from dataactcore.broker_logging import configure_logging
from dataactcore.interfaces.db import GlobalDB
from dataactcore.config import CONFIG_BROKER
from dataactvalidator.health_check import create_app

logger = logging.getLogger(__name__)

'''
This script is used to pull updated financial assistance records (from --date to present) for FSRS.
It can also run with --auto to poll the specified S3 bucket (BUCKET_NAME/BUCKET_PREFIX}) for the most
recent file that was uploaded, and use the boto3 response for --date.
'''

BUCKET_NAME = CONFIG_BROKER['data_extracts_bucket']
BUCKET_PREFIX = 'fsrs_award_extracts/'


def get_award_updates(mod_date):
    """ Runs the SQL to extract new award information for FSRS

        Args:
            mod_date: a string in the mm/dd/yyyy format of the date from which to run the SQL

        Returns:
            The results of the SQL query
    """
    logger.info("Starting SQL query of financial assistance records from {} to present...".format(mod_date))
    sess = GlobalDB.db().session
    # Query Summary:
    # Each row is the *latest transaction of an award* with the transaction’s modified_date being within the past day
    # and also includes summary data about the award associated with the transaction.
    results = sess.execute("""
        WITH base_transaction AS (
        SELECT fain,
            MIN(pf_b.action_date) as base_date,
            MIN(pf_b.period_of_performance_star) as earliest_start,
            MAX(pf_b.period_of_performance_curr) as latest_end,
            MAX(pf_b.modified_at) as max_mod,
            SUM(CASE WHEN pf_b.is_active = True
                        THEN pf_b.federal_action_obligation
                        ELSE 0
                        END) as obligation_sum,
            CASE WHEN EXISTS (SELECT 1
                                FROM published_fabs AS sub_pf_b
                                WHERE is_active = True
                                AND pf_b.fain = sub_pf_b.fain)
                THEN True
                ELSE False
                END AS currently_active
        FROM published_fabs AS pf_b
        WHERE assistance_type IN ('02', '03', '04', '05')
            AND record_type != 1
        GROUP BY fain),
        only_base AS (SELECT pf.*, base_date, earliest_start, latest_end, currently_active, obligation_sum
            FROM published_fabs AS pf
            JOIN base_transaction AS bt
                ON bt.fain = pf.fain
                AND bt.max_mod = pf.modified_at
                AND pf.record_type != 1)

        SELECT
            ob.fain AS federal_award_id,
            CASE WHEN currently_active
                THEN 'active'
                ELSE 'inactive'
                END AS status,
            CASE WHEN CAST(ob.obligation_sum as double precision) > 25000 AND CAST(ob.base_date as DATE) > '10/01/2010'
                  THEN 'Eligible'
                ELSE 'Ineligible'
                END AS eligibility,
            ob.sai_number,
            ob.awarding_sub_tier_agency_c AS agency_code,
            ob.awardee_or_recipient_uniqu AS duns_no,
            NULL AS dunsplus4,
            ob.uei AS uei,
            ob.place_of_performance_city AS principal_place_cc,
            CASE WHEN UPPER(LEFT(ob.place_of_performance_code, 2)) ~ '[A-Z]{2}'
                THEN UPPER(LEFT(ob.place_of_performance_code, 2))
                ELSE NULL
                END AS principal_place_state_code,
            ob.place_of_perform_country_c AS principal_place_country_code,
            ob.place_of_performance_zip4a AS principal_place_zip,
            ob.cfda_number AS cfda_program_num,
            ob.earliest_start AS starting_date,
            ob.latest_end AS ending_date,
            ob.obligation_sum as total_fed_funding_amount,
            ob.base_date AS base_obligation_date,
            ob.award_description AS project_description,
            ob.modified_at AS last_modified_date
        FROM only_base AS ob
        WHERE modified_at >= '""" + mod_date + "'")
    return results


def main():
    now = datetime.datetime.now()
    parser = argparse.ArgumentParser(description='Pull')
    parser.add_argument('--date',
                        help='Specify modified date in mm/dd/yyyy format. Overrides --auto option.',
                        nargs=1, type=str)
    parser.add_argument('--auto',
                        help='Polls S3 for the most recently uploaded FABS_for_FSRS file, '
                             + 'and uses that as the modified date.',
                        action='store_true')
    args = parser.parse_args()

    metrics_json = {
        'script_name': 'get_fsrs_updates.py',
        'start_time': str(now),
        'records_provided': 0,
        'start_date': ''
    }

    if args.auto:
        s3_resource = boto3.resource('s3', region_name='us-gov-west-1')
        extract_bucket = s3_resource.Bucket(BUCKET_NAME)
        all_fsrs_extracts = extract_bucket.objects.filter(Prefix=BUCKET_PREFIX)
        mod_date = max(all_fsrs_extracts, key=lambda k: k.last_modified).last_modified.strftime("%m/%d/%Y")

    if args.date:
        arg_date = args.date[0]
        given_date = arg_date.split('/')
        if not re.match(r'^\d{2}$', given_date[0]) or not re.match(r'^\d{2}$', given_date[1])\
                or not re.match(r'^\d{4}$', given_date[2]):
            logger.error("Date " + arg_date + " not in proper mm/dd/yyyy format")
            return
        mod_date = arg_date

    if not mod_date:
        logger.error("Date or auto setting is required.")
        return

    metrics_json['start_date'] = mod_date

<<<<<<< HEAD
    logger.info("Starting SQL query of financial assistance records from {} to present...".format(mod_date))
    sess = GlobalDB.db().session
    """ Query Summary:
        Each row is the *latest transaction of an award* with the transaction’s modified_date being within the past day
        and also includes summary data about the award associated with the transaction.
    """
    results = sess.execute("""
    WITH base_transaction AS (
    SELECT fain,
        MIN(pf_b.action_date) as base_date,
        MIN(pf_b.period_of_performance_star) as earliest_start,
        MAX(pf_b.period_of_performance_curr) as latest_end,
        MAX(pf_b.modified_at) as max_mod,
        SUM(CASE WHEN pf_b.is_active = True
                    THEN pf_b.federal_action_obligation
                    ELSE 0
                    END) as obligation_sum,
        CASE WHEN EXISTS (SELECT 1
                            FROM published_fabs AS sub_pf_b
                            WHERE is_active = True
                            AND pf_b.fain = sub_pf_b.fain)
            THEN True
            ELSE False
            END AS currently_active
    FROM published_fabs AS pf_b
    WHERE assistance_type IN ('02', '03', '04', '05')
        AND record_type != 1
    GROUP BY fain),
    only_base AS (SELECT pf.*, base_date, earliest_start, latest_end, currently_active, obligation_sum
        FROM published_fabs AS pf
        JOIN base_transaction AS bt
            ON bt.fain = pf.fain
            AND bt.max_mod = pf.modified_at
            AND pf.record_type != 1)

    SELECT
        ob.fain AS federal_award_id,
        CASE WHEN currently_active
            THEN 'active'
            ELSE 'inactive'
            END AS status,
        CASE WHEN CAST(ob.obligation_sum as double precision) > 25000 AND CAST(ob.base_date as DATE) > '10/01/2010'
              THEN 'Eligible'
            ELSE 'Ineligible'
            END AS eligibility,
        ob.sai_number,
        ob.awarding_sub_tier_agency_c AS agency_code,
        ob.awardee_or_recipient_uniqu AS duns_no,
        NULL AS dunsplus4,
        ob.uei AS uei,
        ob.place_of_performance_city AS principal_place_cc,
        CASE WHEN UPPER(LEFT(ob.place_of_performance_code, 2)) ~ '[A-Z]{2}'
            THEN UPPER(LEFT(ob.place_of_performance_code, 2))
            ELSE NULL
            END AS principal_place_state_code,
        ob.place_of_perform_country_c AS principal_place_country_code,
        ob.place_of_performance_zip4a AS principal_place_zip,
        ob.assistance_listing_number AS cfda_program_num,
        ob.earliest_start AS starting_date,
        ob.latest_end AS ending_date,
        ob.obligation_sum as total_fed_funding_amount,
        ob.base_date AS base_obligation_date,
        ob.award_description AS project_description,
        ob.modified_at AS last_modified_date
    FROM only_base AS ob
    WHERE modified_at >= '""" + mod_date + "'")
=======
    results = get_award_updates(mod_date)
>>>>>>> e75a8f18
    logger.info("Completed SQL query, starting file writing")

    full_file_path = os.path.join(os.getcwd(), "fsrs_update.csv")
    with open(full_file_path, 'w', newline='') as csv_file:
        out_csv = csv.writer(csv_file, delimiter=',', quoting=csv.QUOTE_MINIMAL, lineterminator='\n')
        # write headers to file
        headers = ['federal_award_id', 'status', 'eligibility', 'sai_number', 'agency_code', 'duns_no', 'dunsplus4',
                   'uei', 'principal_place_cc', 'principal_place_state_code', 'principal_place_country_code',
                   'principal_place_zip', 'cfda_program_num', 'starting_date', 'ending_date',
                   'total_fed_funding_amount', 'base_obligation_date', 'project_description', 'last_modified_date']
        out_csv.writerow(headers)
        for row in results:
            metrics_json['records_provided'] += 1
            out_csv.writerow(row)
    # close file
    csv_file.close()

    metrics_json['duration'] = str(datetime.datetime.now() - now)

    with open('get_fsrs_updates_metrics.json', 'w+') as metrics_file:
        json.dump(metrics_json, metrics_file)
    logger.info("Script complete")


if __name__ == '__main__':
    configure_logging()
    with create_app().app_context():
        main()<|MERGE_RESOLUTION|>--- conflicted
+++ resolved
@@ -89,7 +89,7 @@
                 END AS principal_place_state_code,
             ob.place_of_perform_country_c AS principal_place_country_code,
             ob.place_of_performance_zip4a AS principal_place_zip,
-            ob.cfda_number AS cfda_program_num,
+            ob.assistance_listing_number AS cfda_program_num,
             ob.earliest_start AS starting_date,
             ob.latest_end AS ending_date,
             ob.obligation_sum as total_fed_funding_amount,
@@ -141,76 +141,7 @@
 
     metrics_json['start_date'] = mod_date
 
-<<<<<<< HEAD
-    logger.info("Starting SQL query of financial assistance records from {} to present...".format(mod_date))
-    sess = GlobalDB.db().session
-    """ Query Summary:
-        Each row is the *latest transaction of an award* with the transaction’s modified_date being within the past day
-        and also includes summary data about the award associated with the transaction.
-    """
-    results = sess.execute("""
-    WITH base_transaction AS (
-    SELECT fain,
-        MIN(pf_b.action_date) as base_date,
-        MIN(pf_b.period_of_performance_star) as earliest_start,
-        MAX(pf_b.period_of_performance_curr) as latest_end,
-        MAX(pf_b.modified_at) as max_mod,
-        SUM(CASE WHEN pf_b.is_active = True
-                    THEN pf_b.federal_action_obligation
-                    ELSE 0
-                    END) as obligation_sum,
-        CASE WHEN EXISTS (SELECT 1
-                            FROM published_fabs AS sub_pf_b
-                            WHERE is_active = True
-                            AND pf_b.fain = sub_pf_b.fain)
-            THEN True
-            ELSE False
-            END AS currently_active
-    FROM published_fabs AS pf_b
-    WHERE assistance_type IN ('02', '03', '04', '05')
-        AND record_type != 1
-    GROUP BY fain),
-    only_base AS (SELECT pf.*, base_date, earliest_start, latest_end, currently_active, obligation_sum
-        FROM published_fabs AS pf
-        JOIN base_transaction AS bt
-            ON bt.fain = pf.fain
-            AND bt.max_mod = pf.modified_at
-            AND pf.record_type != 1)
-
-    SELECT
-        ob.fain AS federal_award_id,
-        CASE WHEN currently_active
-            THEN 'active'
-            ELSE 'inactive'
-            END AS status,
-        CASE WHEN CAST(ob.obligation_sum as double precision) > 25000 AND CAST(ob.base_date as DATE) > '10/01/2010'
-              THEN 'Eligible'
-            ELSE 'Ineligible'
-            END AS eligibility,
-        ob.sai_number,
-        ob.awarding_sub_tier_agency_c AS agency_code,
-        ob.awardee_or_recipient_uniqu AS duns_no,
-        NULL AS dunsplus4,
-        ob.uei AS uei,
-        ob.place_of_performance_city AS principal_place_cc,
-        CASE WHEN UPPER(LEFT(ob.place_of_performance_code, 2)) ~ '[A-Z]{2}'
-            THEN UPPER(LEFT(ob.place_of_performance_code, 2))
-            ELSE NULL
-            END AS principal_place_state_code,
-        ob.place_of_perform_country_c AS principal_place_country_code,
-        ob.place_of_performance_zip4a AS principal_place_zip,
-        ob.assistance_listing_number AS cfda_program_num,
-        ob.earliest_start AS starting_date,
-        ob.latest_end AS ending_date,
-        ob.obligation_sum as total_fed_funding_amount,
-        ob.base_date AS base_obligation_date,
-        ob.award_description AS project_description,
-        ob.modified_at AS last_modified_date
-    FROM only_base AS ob
-    WHERE modified_at >= '""" + mod_date + "'")
-=======
     results = get_award_updates(mod_date)
->>>>>>> e75a8f18
     logger.info("Completed SQL query, starting file writing")
 
     full_file_path = os.path.join(os.getcwd(), "fsrs_update.csv")
