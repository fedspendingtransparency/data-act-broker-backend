--- conflicted
+++ resolved
@@ -73,17 +73,14 @@
 
 def load_domain_value_files(base_path):
     """Load domain values (Country codes, Program Activity, Object Class, CFDA)."""
-    logger.info('Loading Country codes, Program Activity')
+    logger.info('Loading Country codes')
     load_domain_values(base_path)
-<<<<<<< HEAD
-    load_cfda(base_path)
-    load_program_activity(base_path)
-=======
     logger.info('Loading Object Class')
     load_object_class(base_path)
     logger.info('Loading CFDA Program')
     load_cfda_program(base_path)
->>>>>>> 13d67d67
+    logger.info('Loading Program Activity')
+    load_program_activity_data(base_path)
 
 
 def load_domain_value_files_temp(base_path):
@@ -92,25 +89,6 @@
     load_domain_values(base_path)
 
 
-<<<<<<< HEAD
-def load_cfda(base_path):
-    """Load cfda values."""
-    logger.info('Loading cfda data')
-    load_cfda_program(base_path)
-
-
-def load_program_activity(base_path):
-    """ Loads program activities into program activity table
-
-        Args:
-            base_path: directory of domain config files
-    """
-    logger.info('Loading program activity')
-    load_program_activity_data(base_path)
-
-
-=======
->>>>>>> 13d67d67
 def load_sf133():
     logger.info('Loading SF-133')
     # Unlike other domain value files, SF 133 data is stored
