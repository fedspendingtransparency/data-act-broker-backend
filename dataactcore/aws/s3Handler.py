import logging
from datetime import datetime
import boto
from boto import sts
from dataactcore.config import CONFIG_BROKER


logger = logging.getLogger(__name__)


class S3Handler:
    """
    This class acts a wrapper for S3 URL Signing
    """
    BASE_URL = "https://s3.amazonaws.com/"
    ENABLE_S3 = True
    URL_LIFETIME = 2000
    STS_LIFETIME = 2000
    S3_ROLE = ""

    def __init__(self, name=None):
        """
        Creates the object for signing URLS

        arguments:
        name -- (String) Name of the S3 bucket

        """
        if name is None:
            self.bucketRoute = CONFIG_BROKER['aws_bucket']
        else:
            self.bucketRoute = name

        S3Handler.S3_ROLE = CONFIG_BROKER['aws_role']
        S3Handler.REGION = CONFIG_BROKER['aws_region']

    def _sign_url(self, path, file_name, bucket_route, method="PUT"):
        """
        Creates the object for signing URLS

        arguments:
            path - (String) path to folder
            fileName - (String) File name of file to be uploaded to S3.
            method - method to create signed url for
        returns signed url (String)

        """
        if S3Handler.ENABLE_S3:
            s3connection = boto.s3.connect_to_region(S3Handler.REGION)
            if method == "PUT":
                return s3connection.generate_url(S3Handler.URL_LIFETIME, method,
                                                 bucket_route, "/" + path + "/" + file_name,
                                                 headers={'Content-Type': 'application/octet-stream'})
            return s3connection.generate_url(S3Handler.URL_LIFETIME, method,
                                             bucket_route, "/" + path + "/" + file_name)
        return S3Handler.BASE_URL + "/" + self.bucketRoute + "/" + path + "/" + file_name

    def get_signed_url(self, path, file_name, bucket_route=None, method="PUT"):
        """
        Signs a URL for PUT requests

        arguments:
        file_name -- (String) File name of file to be uploaded to S3.

        returns signed url (String)
        """
        bucket_route = self.bucketRoute if bucket_route is None else bucket_route

        if method == "PUT":
            self.s3FileName = S3Handler.get_timestamped_filename(file_name)
        else:
            self.s3FileName = file_name
        return self._sign_url(path, self.s3FileName, bucket_route, method)

    @staticmethod
    def get_timestamped_filename(filename):
        """
        Gets a Timestamped file name to prevent conflicts on S3 Uploading
        """
        seconds = int((datetime.utcnow() - datetime(1970, 1, 1)).total_seconds())
        return str(seconds) + "_" + filename

    @staticmethod
    def get_temporary_credentials(user):
        """
        Gets token that allows for S3 Uploads for seconds set in STS_LIFETIME
        """
        sts_connection = sts.connect_to_region(S3Handler.REGION)
        role = sts_connection.assume_role(S3Handler.S3_ROLE, "FileUpload" + str(user),
                                          duration_seconds=S3Handler.STS_LIFETIME)
        credentials = {
            'AccessKeyId': role.credentials.access_key,
            'SecretAccessKey': role.credentials.secret_key,
            'SessionToken': role.credentials.session_token,
            'Expiration': role.credentials.expiration
        }
        return credentials

    @staticmethod
    def get_file_size(filename):
        """ Returns file size in number of bytes for specified filename, or False if file doesn't exist """

        # Get key
        try:
            S3Handler.REGION
        except AttributeError:
            S3Handler.REGION = CONFIG_BROKER["aws_region"]
        s3connection = boto.s3.connect_to_region(S3Handler.REGION)
        bucket = s3connection.get_bucket(CONFIG_BROKER['aws_bucket'])
        key = bucket.get_key(filename)
        if key is None:
            logger.warning("File doesn't exist on AWS: %s", filename)
            return 0
        else:
            return key.size

    def get_file_urls(self, bucket_name, path):
        try:
            S3Handler.REGION
        except AttributeError:
            S3Handler.REGION = CONFIG_BROKER["aws_region"]

        s3connection = boto.s3.connect_to_region(S3Handler.REGION)
        bucket = s3connection.get_bucket(bucket_name)

        urls = {}

        for key in bucket.list(prefix=path):
            if key.name != path:
                file_name = key.name[len(path):]
                url = self.get_signed_url(path=path, file_name=file_name, bucket_route=bucket_name, method="GET")
                urls[file_name] = url

        return urls

    @staticmethod
<<<<<<< HEAD
    def create_file_path(upload_name, is_certified=False):
=======
    def create_file_path(upload_name, bucket_name=CONFIG_BROKER['aws_bucket']):
>>>>>>> 57457322
        try:
            S3Handler.REGION
        except AttributeError:
            S3Handler.REGION = CONFIG_BROKER["aws_region"]

<<<<<<< HEAD
        bucket = CONFIG_BROKER['certified_bucket'] if is_certified else CONFIG_BROKER['aws_bucket']
        conn = boto.s3.connect_to_region(S3Handler.REGION).get_bucket(bucket).new_key(upload_name)
=======
        conn = boto.s3.connect_to_region(S3Handler.REGION).get_bucket(bucket_name).new_key(upload_name)
>>>>>>> 57457322
        return conn

    @staticmethod
    def copy_file(original_bucket, new_bucket, original_path, new_path):
        try:
            S3Handler.REGION
        except AttributeError:
            S3Handler.REGION = CONFIG_BROKER["aws_region"]

        s3connection = boto.s3.connect_to_region(S3Handler.REGION)
        original_key = s3connection.get_bucket(original_bucket).get_key(original_path)
        original_key.copy(new_bucket, new_path)<|MERGE_RESOLUTION|>--- conflicted
+++ resolved
@@ -134,22 +134,13 @@
         return urls
 
     @staticmethod
-<<<<<<< HEAD
-    def create_file_path(upload_name, is_certified=False):
-=======
     def create_file_path(upload_name, bucket_name=CONFIG_BROKER['aws_bucket']):
->>>>>>> 57457322
         try:
             S3Handler.REGION
         except AttributeError:
             S3Handler.REGION = CONFIG_BROKER["aws_region"]
 
-<<<<<<< HEAD
-        bucket = CONFIG_BROKER['certified_bucket'] if is_certified else CONFIG_BROKER['aws_bucket']
-        conn = boto.s3.connect_to_region(S3Handler.REGION).get_bucket(bucket).new_key(upload_name)
-=======
         conn = boto.s3.connect_to_region(S3Handler.REGION).get_bucket(bucket_name).new_key(upload_name)
->>>>>>> 57457322
         return conn
 
     @staticmethod
