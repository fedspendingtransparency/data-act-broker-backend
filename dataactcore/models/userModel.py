""" These classes define the ORM models to be used by sqlalchemy for the user database """

from sqlalchemy import Column, Integer, Text, ForeignKey
from sqlalchemy.ext.declarative import declarative_base
from sqlalchemy.orm import relationship

Base = declarative_base()
class UserStatus(Base):
    __tablename__ = 'user_status'

    user_status_id = Column(Integer, primary_key=True)
    name = Column(Text)
    description = Column(Text)
    STATUS_DICT = None
    STATUS_LIST = ["awaiting_confirmation", "email_confirmed","awaiting_approval","approved","denied"]

    @staticmethod
    def getStatus(statusName):
        if(UserStatus.STATUS_DICT == None):
            UserStatus.STATUS_DICT = {}
            # Pull status values out of DB
            for status in UserStatus.STATUS_LIST:
                UserStatus.STATUS_DICT[status] = UserStatus.setStatus(status)
        if(not statusName in UserStatus.STATUS_DICT):
            raise ValueError("Not a valid user status")
        return UserStatus.STATUS_DICT[statusName]

    @staticmethod
    def setStatus(name):
        """  Add id to dict for specified status, if not unique throw an exception

        Arguments:
        name -- Name of status to get an id for

        Returns:
        id of the specified status
        """
        # Create new session for this
        from dataactcore.models.userInterface import UserInterface
        UserStatus.session = UserInterface().Session()
        queryResult = UserStatus.session.query(UserStatus.user_status_id).filter(UserStatus.name==name).all()
        UserStatus.session.close()
        if(len(queryResult) != 1):
            # Did not get a unique result
            raise ValueError("Database does not contain a unique ID for type "+name)
        else:
            return queryResult[0].user_status_id

class User(Base):
    __tablename__ = 'users'

    user_id = Column(Integer, primary_key=True)
    username = Column(Text)
    email = Column(Text)
    name = Column(Text)
    agency = Column(Text)
    title = Column(Text)
    user_status_id = Column(Integer, ForeignKey("user_status.user_status_id"))
<<<<<<< HEAD
    status = relationship("UserStatus", uselist=False)
=======

class UserStatus(Base):
    __tablename__ = 'user_status'

    user_status_id = Column(Integer, primary_key=True)
    name = Column(Text)
    description = Column(Text)


class EmailTemplateType(Base):
    __tablename__ = 'email_template_type'
    email_template_type_id = Column(Integer, primary_key=True)
    name = Column(Text)
    description = Column(Text)

class EmailTemplate(Base):
    __tablename__ = 'email_template'

    email_template_id = Column(Integer, primary_key=True)
    template_type_id = Column(Integer, ForeignKey("email_template_type.email_template_type_id"))
    subject = Column(Text)
    content = Column(Text)
>>>>>>> 88c371cf
<|MERGE_RESOLUTION|>--- conflicted
+++ resolved
@@ -56,17 +56,7 @@
     agency = Column(Text)
     title = Column(Text)
     user_status_id = Column(Integer, ForeignKey("user_status.user_status_id"))
-<<<<<<< HEAD
     status = relationship("UserStatus", uselist=False)
-=======
-
-class UserStatus(Base):
-    __tablename__ = 'user_status'
-
-    user_status_id = Column(Integer, primary_key=True)
-    name = Column(Text)
-    description = Column(Text)
-
 
 class EmailTemplateType(Base):
     __tablename__ = 'email_template_type'
@@ -80,5 +70,4 @@
     email_template_id = Column(Integer, primary_key=True)
     template_type_id = Column(Integer, ForeignKey("email_template_type.email_template_type_id"))
     subject = Column(Text)
-    content = Column(Text)
->>>>>>> 88c371cf
+    content = Column(Text)