from datetime import timedelta

import sqlalchemy as sa
from sqlalchemy import (
    Column, Date, ForeignKey, Index, Integer, Numeric, Text, UniqueConstraint)
from sqlalchemy.orm import relationship

from dataactcore.models.baseModel import Base


def concatTas(context):
    """Create a concatenated TAS string for insert into database."""
    tas1 = context.current_parameters['allocation_transfer_agency']
    tas1 = tas1 if tas1 else '000'
    tas2 = context.current_parameters['agency_identifier']
    tas2 = tas2 if tas2 else '000'
    tas3 = context.current_parameters['beginning_period_of_availa']
    tas3 = tas3 if tas3 else '0000'
    tas4 = context.current_parameters['ending_period_of_availabil']
    tas4 = tas4 if tas4 else '0000'
    tas5 = context.current_parameters['availability_type_code']
    tas5 = tas5 if tas5 else ' '
    tas6 = context.current_parameters['main_account_code']
    tas6 = tas6 if tas6 else '0000'
    tas7 = context.current_parameters['sub_account_code']
    tas7 = tas7 if tas7 else '000'
    tas = '{}{}{}{}{}{}{}'.format(tas1, tas2, tas3, tas4, tas5, tas6, tas7)
    return tas


TAS_COMPONENTS = (
    'allocation_transfer_agency', 'agency_identifier',
    'beginning_period_of_availa', 'ending_period_of_availabil',
    'availability_type_code', 'main_account_code', 'sub_account_code'
)


class TASLookup(Base):
    """An entry of CARS history -- this TAS was present in the CARS file
    between internal_start_date and internal_end_date (potentially null)
    """
    __tablename__ = "tas_lookup"
    tas_id = Column(Integer, primary_key=True)
    account_num = Column(Integer, index=True, nullable=False)
    allocation_transfer_agency = Column(Text, nullable=True, index=True)
    agency_identifier = Column(Text, nullable=True, index=True)
    beginning_period_of_availa = Column(Text, nullable=True, index=True)
    ending_period_of_availabil = Column(Text, nullable=True, index=True)
    availability_type_code = Column(Text, nullable=True, index=True)
    main_account_code = Column(Text, nullable=True, index=True)
    sub_account_code = Column(Text, nullable=True, index=True)
    internal_start_date = Column(Date, nullable=False)
    internal_end_date = Column(Date, nullable=True)
    financial_indicator2 = Column(Text, nullable=True)

    __table_args__ = (
        UniqueConstraint(
            'account_num',
            'allocation_transfer_agency',
            'agency_identifier',
            'beginning_period_of_availa',
            'ending_period_of_availabil',
            'availability_type_code',
            'main_account_code',
            'sub_account_code',
            name='tas_lookup_sanity_check'
        ),
    )

    def component_dict(self):
        """We'll often want to copy TAS component fields; this method returns
        a dictionary of field_name to value"""
        return {field_name: getattr(self, field_name)
                for field_name in TAS_COMPONENTS}

Index("ix_tas",
      TASLookup.allocation_transfer_agency,
      TASLookup.agency_identifier,
      TASLookup.beginning_period_of_availa,
      TASLookup.ending_period_of_availabil,
      TASLookup.availability_type_code,
      TASLookup.main_account_code,
      TASLookup.sub_account_code,
      TASLookup.internal_start_date,
      TASLookup.internal_end_date)


def is_not_distinct_from(left, right):
    """Postgres' IS NOT DISTINCT FROM is an equality check that accounts for
    NULLs. Unfortunately, it doesn't make use of indexes. Instead, we'll
    imitate it here"""
    return sa.or_(left == right, sa.and_(left.is_(None), right.is_(None)))


def matching_cars_subquery(sess, model_class, start_date, end_date):
    """We frequently need to mass-update records to look up their CARS history
    entry. This function creates a subquery to be used in that update call. We
    pass in the database session to avoid circular dependencies"""
    # Why min()?
    # Our data schema doesn't prevent two TAS history entries with the same
    # TAS components (ATA, AI, etc.) from being valid at the same time. When
    # that happens (unlikely), we select the minimum (i.e. older) of the
    # potential TAS history entries.
    subquery = sess.query(sa.func.min(TASLookup.tas_id))

    # Filter to matching TAS components, accounting for NULLs
    for field_name in TAS_COMPONENTS:
        tas_col = getattr(TASLookup, field_name)
        model_col = getattr(model_class, field_name)
        subquery = subquery.filter(is_not_distinct_from(tas_col, model_col))

    day_after_end = end_date + timedelta(days=1)
    model_dates = sa.tuple_(start_date, end_date)
    tas_dates = sa.tuple_(TASLookup.internal_start_date,
                          sa.func.coalesce(TASLookup.internal_end_date,
                                           day_after_end))
    subquery = subquery.filter(model_dates.op('OVERLAPS')(tas_dates))
    return subquery.as_scalar()


class CGAC(Base):
    __tablename__ = "cgac"
    cgac_id = Column(Integer, primary_key=True)
    cgac_code = Column(Text, nullable=False, index=True, unique=True)
    agency_name = Column(Text)

<<<<<<< HEAD
class SubTierAgency(Base):
    __tablename__ = "sub_tier_agency"
    sub_tier_agency_id = Column(Integer, primary_key=True)
    sub_tier_agency_code = Column(Text, nullable=False,index=True,unique=True)
    sub_tier_agency_name = Column(Text)
    cgac_id = Column(
        Integer,
        ForeignKey("cgac.cgac_id", name='fk_sub_tier_agency_cgac'),
        nullable=False
    )
    cgac = relationship('CGAC', foreign_keys='SubTierAgency.cgac_id')
=======
>>>>>>> 152af3a1

class ObjectClass(Base):
    __tablename__ = "object_class"
    object_class_id = Column(Integer, primary_key=True)
    object_class_code = Column(Text, nullable=False, index=True, unique=True)
    object_class_name = Column(Text)


class SF133(Base):
    """Represents GTAS records"""
    __tablename__ = "sf_133"
    sf133_id = Column(Integer, primary_key=True)
    agency_identifier = Column(Text, nullable=False)
    allocation_transfer_agency = Column(Text)
    availability_type_code = Column(Text)
    beginning_period_of_availa = Column(Text)
    ending_period_of_availabil = Column(Text)
    main_account_code = Column(Text, nullable=False)
    sub_account_code = Column(Text, nullable=False)
    tas = Column(Text, nullable=False, default=concatTas)
    fiscal_year = Column(Integer, nullable=False)
    period = Column(Integer, nullable=False)
    line = Column(Integer, nullable=False)
    amount = Column(Numeric, nullable=False, default=0, server_default="0")
    tas_id = Column(
        Integer,
        ForeignKey("tas_lookup.tas_id", name='fk_sf_133_tas_lookup'),
        nullable=True)
    tas_obj = relationship(TASLookup)

Index("ix_sf_133_tas",
      SF133.tas,
      SF133.fiscal_year,
      SF133.period,
      SF133.line,
      unique=True)


class ProgramActivity(Base):
    __tablename__ = "program_activity"
    program_activity_id = Column(Integer, primary_key=True)
    budget_year = Column(Text, nullable=False)
    agency_id = Column(Text, nullable=False)
    allocation_transfer_id = Column(Text)
    account_number = Column(Text, nullable=False)
    program_activity_code = Column(Text, nullable=False)
    program_activity_name = Column(Text, nullable=False)

Index("ix_pa_tas_pa",
      ProgramActivity.budget_year,
      ProgramActivity.agency_id,
      ProgramActivity.allocation_transfer_id,
      ProgramActivity.account_number,
      ProgramActivity.program_activity_code,
      ProgramActivity.program_activity_name,
      unique=True)<|MERGE_RESOLUTION|>--- conflicted
+++ resolved
@@ -124,7 +124,6 @@
     cgac_code = Column(Text, nullable=False, index=True, unique=True)
     agency_name = Column(Text)
 
-<<<<<<< HEAD
 class SubTierAgency(Base):
     __tablename__ = "sub_tier_agency"
     sub_tier_agency_id = Column(Integer, primary_key=True)
@@ -136,8 +135,6 @@
         nullable=False
     )
     cgac = relationship('CGAC', foreign_keys='SubTierAgency.cgac_id')
-=======
->>>>>>> 152af3a1
 
 class ObjectClass(Base):
     __tablename__ = "object_class"
