""" These classes define the ORM models to be used by sqlalchemy for the job tracker database """
from datetime import datetime
from sqlalchemy import Boolean, Column, Date, DateTime, ForeignKey, Integer, Text, UniqueConstraint
from sqlalchemy.orm import relationship
from dataactcore.models.baseModel import Base
from dataactcore.models.domainModels import SubTierAgency
from dataactcore.models.lookups import FILE_TYPE_DICT_ID, JOB_STATUS_DICT_ID, JOB_TYPE_DICT_ID


def generate_fiscal_year(context):
    """ Generate fiscal year based on the date provided """
    reporting_end_date = context.current_parameters['reporting_end_date']
    year = 0
    if reporting_end_date:
        year = reporting_end_date.year
        if reporting_end_date.month in [10, 11, 12]:
            year += 1
    return year


def generate_fiscal_period(context):
    """ Generate fiscal period based on the date provided """
    reporting_end_date = context.current_parameters['reporting_end_date']
    period = 0
    if reporting_end_date:
        period = (reporting_end_date.month + 3) % 12
        period = 12 if period == 0 else period
    return period


class JobStatus(Base):
    __tablename__ = "job_status"
    JOB_STATUS_DICT = None

    job_status_id = Column(Integer, primary_key=True)
    name = Column(Text)
    description = Column(Text)


class JobType(Base):
    __tablename__ = "job_type"
    JOB_TYPE_DICT = None

    job_type_id = Column(Integer, primary_key=True)
    name = Column(Text)
    description = Column(Text)


class PublishStatus(Base):
    __tablename__ = "publish_status"
    PUBLISH_STATUS_DICT = None

    publish_status_id = Column(Integer, primary_key=True)
    name = Column(Text)
    description = Column(Text)


class Submission(Base):
    __tablename__ = "submission"

    submission_id = Column(Integer, primary_key=True)
    user_id = Column(Integer, ForeignKey("users.user_id", ondelete="SET NULL", name="fk_submission_user"),
                     nullable=True)
    user = relationship("User", foreign_keys=[user_id])
    cgac_code = Column(Text)
<<<<<<< HEAD
    frec_code = Column(Text)
    reporting_start_date = Column(Date, nullable=False)
    reporting_end_date = Column(Date, nullable=False)
=======
    reporting_start_date = Column(Date)
    reporting_end_date = Column(Date)
>>>>>>> 0b2b67d9
    reporting_fiscal_year = Column(Integer, nullable=False, default=generate_fiscal_year, server_default='0')
    reporting_fiscal_period = Column(Integer, nullable=False, default=generate_fiscal_period, server_default='0')
    is_quarter_format = Column(Boolean, nullable=False, default="False", server_default="False")
    jobs = None
    publishable = Column(Boolean, nullable=False, default="False", server_default="False")
    publish_status_id = Column(Integer, ForeignKey("publish_status.publish_status_id", ondelete="SET NULL",
                                                   name="fk_publish_status_id"))
    publish_status = relationship("PublishStatus", uselist=False)
    number_of_errors = Column(Integer, nullable=False, default=0, server_default='0')
    number_of_warnings = Column(Integer, nullable=False, default=0, server_default='0')
    d2_submission = Column(Boolean, nullable=False, default="False", server_default="False")
    certifying_user_id = Column(Integer, ForeignKey("users.user_id", ondelete="SET NULL",
                                                    name="fk_submission_certifying_user"),
                                nullable=True)
    certifying_user = relationship("User", foreign_keys=[certifying_user_id])


class Job(Base):
    __tablename__ = "job"

    job_id = Column(Integer, primary_key=True)
    filename = Column(Text, nullable=True)
    job_status_id = Column(Integer, ForeignKey("job_status.job_status_id", name="fk_job_status_id"))
    job_status = relationship("JobStatus", uselist=False, lazy='joined')
    job_type_id = Column(Integer, ForeignKey("job_type.job_type_id", name="fk_job_type_id"))
    job_type = relationship("JobType", uselist=False, lazy='joined')
    submission_id = Column(Integer,
                           ForeignKey("submission.submission_id", ondelete="CASCADE", name="fk_job_submission_id"))
    submission = relationship("Submission", uselist=False, cascade="delete")
    file_type_id = Column(Integer, ForeignKey("file_type.file_type_id"), nullable=True)
    file_type = relationship("FileType", uselist=False, lazy='joined')
    original_filename = Column(Text, nullable=True)
    file_size = Column(Integer)
    number_of_rows = Column(Integer)
    number_of_rows_valid = Column(Integer)
    number_of_errors = Column(Integer, nullable=False, default=0, server_default='0')
    number_of_warnings = Column(Integer, nullable=False, default=0, server_default='0')
    error_message = Column(Text)
    start_date = Column(Date)
    end_date = Column(Date)
    user_id = Column(Integer, ForeignKey("users.user_id", ondelete="SET NULL", name="fk_job_user"), nullable=True)
    last_validated = Column(DateTime, default=datetime.utcnow)

    @property
    def job_type_name(self):
        return JOB_TYPE_DICT_ID.get(self.job_type_id)

    @property
    def job_status_name(self):
        return JOB_STATUS_DICT_ID.get(self.job_status_id)

    @property
    def file_type_name(self):
        return FILE_TYPE_DICT_ID.get(self.file_type_id)


class JobDependency(Base):
    __tablename__ = "job_dependency"

    dependency_id = Column(Integer, primary_key=True)
    job_id = Column(Integer, ForeignKey("job.job_id", name="fk_dep_job_id", ondelete="CASCADE"))
    prerequisite_id = Column(Integer, ForeignKey("job.job_id", name="fk_prereq_job_id", ondelete="CASCADE"))
    dependent_job = relationship("Job", foreign_keys=[job_id], lazy='joined', cascade="delete")
    prerequisite_job = relationship("Job", foreign_keys=[prerequisite_id], lazy='joined', cascade="delete")


class FileType(Base):
    __tablename__ = "file_type"
    FILE_TYPE_DICT = None

    file_type_id = Column(Integer, primary_key=True)
    name = Column(Text)
    description = Column(Text)
    letter_name = Column(Text)
    file_order = Column(Integer)


class FileGenerationTask(Base):
    __tablename__ = "file_generation_task"

    file_generation_task_id = Column(Integer, primary_key=True)
    generation_task_key = Column(Text, index=True, unique=True)
    job_id = Column(Integer, ForeignKey("job.job_id", name="fk_generation_job", ondelete="CASCADE"))
    job = relationship("Job", uselist=False, cascade="delete")


class SubmissionNarrative(Base):
    __tablename__ = "submission_narrative"

    submission_narrative_id = Column(Integer, primary_key=True)
    submission_id = Column(Integer, ForeignKey("submission.submission_id", name="fk_submission", ondelete="CASCADE"),
                           nullable=False)
    submission = relationship(Submission, uselist=False, cascade="delete")
    file_type_id = Column(Integer, ForeignKey("file_type.file_type_id", name="fk_file_type"), nullable=False)
    file_type = relationship(FileType, uselist=False)
    narrative = Column(Text, nullable=False)

    __table_args__ = (UniqueConstraint('submission_id', 'file_type_id', name='uniq_submission_file_type'),)


class SubmissionSubTierAffiliation(Base):
    __tablename__ = "submission_sub_tier_affiliation"

    submission_sub_tier_affiliation_id = Column(Integer, primary_key=True)
    submission_id = Column(Integer, ForeignKey("submission.submission_id",
                                               name="fk_submission_sub_tier_affiliation_id"))
    submission = relationship(Submission, uselist=False)
    sub_tier_agency_id = Column(Integer, ForeignKey("sub_tier_agency.sub_tier_agency_id",
                                                    name="fk_sub_tier_submission_affiliation_agency_id"))
    sub_tier_agency = relationship(SubTierAgency, uselist=False)


class SQS(Base):
    __tablename__ = "sqs"

    sqs_id = Column(Integer, primary_key=True)
    job_id = Column(Integer, nullable=False)

    __table_args__ = (UniqueConstraint('job_id', name='uniq_job_id'),)


class RevalidationThreshold(Base):
    __tablename__ = "revalidation_threshold"

    revalidation_date = Column(Date, primary_key=True)


class FPDSUpdate(Base):
    __tablename__ = "fpds_update"

    update_date = Column(Date, primary_key=True)


class CertifyHistory(Base):
    __tablename__ = "certify_history"

    certify_history_id = Column(Integer, primary_key=True)
    submission_id = Column(Integer, ForeignKey("submission.submission_id", name="fk_certify_history_submission_id"))
    submission = relationship("Submission", uselist=False)
    user_id = Column(Integer, ForeignKey("users.user_id", ondelete="SET NULL", name="fk_certify_history_user"),
                     nullable=True)
    user = relationship("User")


class CertifiedFilesHistory(Base):
    __tablename__ = "certified_files_history"

    certified_files_history_id = Column(Integer, primary_key=True)
    certify_history_id = Column(Integer, ForeignKey("certify_history.certify_history_id",
                                                    name="fk_certify_history_certified_files_id"))
    certify_history = relationship("CertifyHistory", uselist=False)
    submission_id = Column(Integer, ForeignKey("submission.submission_id",
                                               name="fk_certified_files_history_submission_id"))
    submission = relationship("Submission", uselist=False)
    filename = Column(Text)
    file_type_id = Column(Integer, ForeignKey("file_type.file_type_id", name="fk_certified_files_history_file_type"),
                          nullable=True,)
    file_type = relationship("FileType", uselist=False, lazy='joined')
    warning_filename = Column(Text)
    narrative = Column(Text)


class GTASSubmissionWindow(Base):
    __tablename__ = "gtas_submission_window"

    window_id = Column(Integer, primary_key=True)
    start_date = Column(Date)
    end_date = Column(Date)<|MERGE_RESOLUTION|>--- conflicted
+++ resolved
@@ -63,14 +63,9 @@
                      nullable=True)
     user = relationship("User", foreign_keys=[user_id])
     cgac_code = Column(Text)
-<<<<<<< HEAD
     frec_code = Column(Text)
-    reporting_start_date = Column(Date, nullable=False)
-    reporting_end_date = Column(Date, nullable=False)
-=======
     reporting_start_date = Column(Date)
     reporting_end_date = Column(Date)
->>>>>>> 0b2b67d9
     reporting_fiscal_year = Column(Integer, nullable=False, default=generate_fiscal_year, server_default='0')
     reporting_fiscal_period = Column(Integer, nullable=False, default=generate_fiscal_period, server_default='0')
     is_quarter_format = Column(Boolean, nullable=False, default="False", server_default="False")
