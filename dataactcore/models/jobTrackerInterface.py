import traceback
from sqlalchemy.orm import joinedload
from dataactcore.models.baseInterface import BaseInterface
from dataactcore.models.jobModels import JobStatus, JobDependency, Status, Type
from dataactcore.utils.statusCode import StatusCode
from dataactcore.utils.responseException import ResponseException
from dataactcore.utils.cloudLogger import CloudLogger
from dataactcore.utils import jobQueue

class JobTrackerInterface(BaseInterface):
    """ Manages all interaction with the job tracker database

    STATIC FIELDS:
    dbName -- Name of job tracker database
    dbConfigFile -- Full path to credentials file
    """
    dbName = "job_tracker"
    credFileName = "dbCred.json"
    Session = None
    engine = None
    session = None

    def __init__(self):
        self.dbConfigFile = self.getCredFilePath()
        super(JobTrackerInterface,self).__init__()



    @staticmethod
    def getDbName():
        """ Return database name"""
        return JobTrackerInterface.dbName

    @staticmethod
    def checkJobUnique(query):
        """ Checks if sqlalchemy queryResult has only one entry, error messages are specific to unique jobs

        Args:
        queryResult -- sqlalchemy query result

        Returns:
        True if single result, otherwise exception
        """
        return BaseInterface.runUniqueQuery(query, "Job ID not found in job_status table","Conflicting jobs found for this ID")


    def getSession(self):
        """ Return session object"""
        return self.session

    def getJobById(self,jobId):
        query = self.session.query(JobStatus).filter(JobStatus.job_id == jobId)
        return self.checkJobUnique(query)

    def getFileName(self,jobId):
        """ Get filename listed in database for this job """
        return self.getJobById(jobId).filename

    def getFileType(self,jobId):
        """ Get type of file associated with this job """
        query = self.session.query(JobStatus).options(joinedload("file_type")).filter(JobStatus.job_id == jobId)
        return self.checkJobUnique(query).file_type.name

    def getSubmissionId(self,jobId):
        """ Find submission that this job is part of """
        return self.getJobById(jobId).submission_id

    def getReportPath(self,jobId):
        """ Return the filename for the error report.  Does not include the folder to avoid conflicting with the S3 getSignedUrl method. """
        return  "submission_" + str(self.getSubmissionId(jobId)) + "_" + self.getFileType(jobId) + "_error_report.csv"

    def getJobsBySubmission(self,submissionId):
        """ Get list of jobs that are part of the specified submission

        Args:
            submissionId: submission to list jobs for

        Returns:
            List of job IDs
        """
        jobList = []
        queryResult = self.session.query(JobStatus.job_id).filter(JobStatus.submission_id == submissionId).all()
        for result in queryResult:
            jobList.append(result.job_id)
        return jobList

    def getJobStatus(self, jobId):
        """

        Args:
            jobId: Job to get status for

        Returns:
            status of specified job
        """
        query = self.session.query(JobStatus).options(joinedload("status")).filter(JobStatus.job_id == jobId)
        print "DEBUG: Job status query status name => " + str(self.checkJobUnique(query).status.name)
        return self.checkJobUnique(query).status.name

    def getJobType(self, jobId):
        """

        Args:
            jobId: Job to get description for

        Returns:
            description of specified job
        """

        query = self.session.query(JobStatus).options(joinedload("type")).filter(JobStatus.job_id == jobId)
        return self.checkJobUnique(query).type.name

    def getDependentJobs(self, jobId):
        """

        Args:
            jobId: job to get dependent jobs of
        Returns:
            list of jobs dependent on the specified job
        """

        dependents = []
        queryResult = self.session.query(JobDependency).filter(JobDependency.prerequisite_id == jobId).all()
        for result in queryResult:
            dependents.append(result.job_id)
        return dependents

    def markStatus(self,jobId,statusName):
        # Pull JobStatus for jobId
        print "DEBUG: Marking status as " + statusName
        prevStatus = self.getJobStatus(jobId)

        query = self.session.query(JobStatus).filter(JobStatus.job_id == jobId)
        result = self.checkJobUnique(query)
        # Mark it finished
        result.status_id = self.getStatusId(statusName)
        print "DEBUG: Status marked with status id " + str(self.getStatusId(statusName))
        # Push
        self.session.commit()

        # If status is changed to finished for the first time, check dependencies
        # and add to the job queue as necessary
        if prevStatus != 'finished' and statusName == 'finished':
            self.checkJobDependencies(jobId)

    def getStatus(self,jobId):
        """ Get status for specified job

        Args:
        jobId -- job to get status for

        Returns:
        status ID
        """
        status = None
        query = self.session.query(JobStatus.status_id).filter(JobStatus.job_id == jobId)
        result = self.checkJobUnique(query)
        status = result.status_id
        self.session.commit()
        return status

    def getStatusId(self,statusName):
        return self.getIdFromDict(Status,"STATUS_DICT","name",statusName,"status_id")

    def getTypeId(self,typeName):
        return self.getIdFromDict(Type,"TYPE_DICT","name",typeName,"type_id")

<<<<<<< HEAD
    def getPrerequisiteJobs(self, jobId):
        """

        Args:
            jobId: job to get dependent jobs of
        Returns:
            list of prerequisite jobs for the specified job
        """
        prerequisiteJobs = []
        queryResult = self.session.query(JobDependency.prerequisite_id).filter(JobDependency.job_id == jobId).all()
        for result in queryResult:
            prerequisiteJobs.append(result.prerequisite_id)
        return prerequisiteJobs

    def checkJobDependencies(self,jobId):
        # raise exception if current job is not actually finished
        if self.getStatus(jobId) != self.getStatusId('finished'):
            raise ValueError('Current job not finished, unable to check dependencies')

        # check if dependent jobs are finished
        for depJobId in self.getDependentJobs(jobId):
            print "DEBUG: Processing dep id => " + str(depJobId)
            isReady = True
            if not (self.getStatus(depJobId) == self.getStatusId('waiting')):
                CloudLogger.logError("Job dependency is not in a 'waiting' state",
                                     ResponseException("Job dependency is not in a 'waiting' state",StatusCode.CLIENT_ERROR, ValueError),
                                     traceback.extract_stack())
                continue
            # if dependent jobs are finished, then check the jobs of which the current job is a dependent
            for preReqJobId in self.getPrerequisiteJobs(depJobId):
                print "DEBUG: Processing prereq job id => " + str(preReqJobId)
                if not (self.getStatus(preReqJobId) == self.getStatusId('finished')):
                    # Do nothing
                    isReady = False
                    break
            if isReady:
                # mark job as ready
                self.markStatus(depJobId, 'ready')
                # add to the job queue
                print("DEBUG: Enqueueing JOB ID => " + str(depJobId))
                x = jobQueue.enqueue.delay(depJobId)
                print "DEBUG: async job result => " + str(x.result)
=======
    def getOriginalFilenameById(self,jobId):
        return self.getJobById(jobId).original_filename
>>>>>>> 41aa51f9
<|MERGE_RESOLUTION|>--- conflicted
+++ resolved
@@ -165,7 +165,9 @@
     def getTypeId(self,typeName):
         return self.getIdFromDict(Type,"TYPE_DICT","name",typeName,"type_id")
 
-<<<<<<< HEAD
+    def getOriginalFilenameById(self,jobId):
+        return self.getJobById(jobId).original_filename
+
     def getPrerequisiteJobs(self, jobId):
         """
 
@@ -207,8 +209,4 @@
                 # add to the job queue
                 print("DEBUG: Enqueueing JOB ID => " + str(depJobId))
                 x = jobQueue.enqueue.delay(depJobId)
-                print "DEBUG: async job result => " + str(x.result)
-=======
-    def getOriginalFilenameById(self,jobId):
-        return self.getJobById(jobId).original_filename
->>>>>>> 41aa51f9
+                print "DEBUG: async job result => " + str(x.result)