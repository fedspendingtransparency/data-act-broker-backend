--- conflicted
+++ resolved
@@ -13,12 +13,7 @@
     """Manages all interaction with the job tracker database."""
 
     def __init__(self):
-<<<<<<< HEAD
-        self.dbName = self.dbConfig['job_db_name']
         self.jobQueue = JobQueue(job_queue_url=CONFIG_JOB_QUEUE['url'])
-=======
-        self.jobQueue = JobQueue()
->>>>>>> 499e69d5
         super(JobTrackerInterface, self).__init__()
 
     @staticmethod
