--- conflicted
+++ resolved
@@ -51,12 +51,8 @@
     sub_account_code = Column(Text)
     unobligated_balance_cpe = Column(Numeric)
     tas = Column(Text, index=True, nullable=False, default=concatTas, onupdate=concatTas)
-<<<<<<< HEAD
     valid_record = Column(Boolean, nullable= False, default=True, server_default="True")
-=======
-    valid_record = Column(Boolean, nullable = False, default = True, server_default = "True")
-    is_first_quarter = Column(Boolean, nullable = False, default = False, server_default = "False")
->>>>>>> 8d808ec6
+    is_first_quarter = Column(Boolean, nullable=False, default=False, server_default="False")
 
     def __init__(self, **kwargs):
         # broker is set up to ignore extra columns in submitted data
@@ -116,12 +112,8 @@
     ussgl498100_upward_adjustm_cpe = Column(Numeric)
     ussgl498200_upward_adjustm_cpe = Column(Numeric)
     tas = Column(Text, nullable=False, default=concatTas, onupdate=concatTas)
-<<<<<<< HEAD
     valid_record = Column(Boolean, nullable=False, default=True, server_default="True")
-=======
-    valid_record = Column(Boolean, nullable = False, default = True, server_default = "True")
-    is_first_quarter = Column(Boolean, nullable = False, default = False, server_default = "False")
->>>>>>> 8d808ec6
+    is_first_quarter = Column(Boolean, nullable=False, default=False, server_default="False")
 
     def __init__(self, **kwargs):
         # broker is set up to ignore extra columns in submitted data
@@ -192,12 +184,8 @@
     ussgl498100_upward_adjustm_cpe = Column(Numeric)
     ussgl498200_upward_adjustm_cpe = Column(Numeric)
     tas = Column(Text, nullable=False, default=concatTas, onupdate=concatTas)
-<<<<<<< HEAD
     valid_record = Column(Boolean, nullable=False, default=True, server_default="True")
-=======
-    valid_record = Column(Boolean, nullable = False, default = True, server_default = "True")
-    is_first_quarter = Column(Boolean, nullable = False, default = False, server_default = "False")
->>>>>>> 8d808ec6
+    is_first_quarter = Column(Boolean, nullable=False, default=False, server_default="False")
 
     def __init__(self, **kwargs):
         # broker is set up to ignore extra columns in submitted data
@@ -279,12 +267,8 @@
     sai_number = Column(Text)
     total_funding_amount = Column(Numeric)
     uri = Column(Text, index=True)
-<<<<<<< HEAD
     valid_record = Column(Boolean, nullable=False, default=True, server_default="True")
-=======
-    valid_record = Column(Boolean, nullable = False, default = True, server_default = "True")
-    is_first_quarter = Column(Boolean, nullable = False, default = False, server_default = "False")
->>>>>>> 8d808ec6
+    is_first_quarter = Column(Boolean, nullable=False, default=False, server_default="False")
 
     def __init__(self, **kwargs):
         # broker is set up to ignore extra columns in submitted data
