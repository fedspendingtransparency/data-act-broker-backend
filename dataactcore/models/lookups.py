# This file defines a series of constants that represent the values used in the
# broker's "helper" tables. Rather than define the values in the db setup scripts
# and then make db calls to lookup the surrogate keys, we'll define everything
# here, in a file that can be used by the db setup scripts *and* the application
# code.

from collections import namedtuple

from dataactcore.models.stagingModels import (AwardFinancialAssistance, AwardFinancial, Appropriation,
                                              ObjectClassProgramActivity, AwardProcurement, FABS)

LookupType = namedtuple('LookupType', ['id', 'name', 'desc'])
LookupFileType = namedtuple('LookupFileType', ['id', 'name', 'desc', 'letter', 'order', 'crossfile', 'model'])

FILE_STATUS = [
    LookupType(1, 'complete', 'File has been processed'),
    LookupType(2, 'header_error', 'The file has errors in the header row'),
    LookupType(3, 'unknown_error', 'An unknown error has occurred with this file'),
    LookupType(4, 'single_row_error', 'Error occurred in job manager'),
    LookupType(5, 'job_error', 'File has not yet been validated'),
    LookupType(6, 'incomplete', 'File has not yet been validated'),
    LookupType(7, 'encoding_error', 'File contains invalid characters that could not be validated'),
    LookupType(8, 'row_count_error', 'Raw file row count does not match the number of rows validated'),
    LookupType(9, 'file_type_error', 'Invalid file type. Valid file types include .csv and .txt')
]
FILE_STATUS_DICT = {item.name: item.id for item in FILE_STATUS}
FILE_STATUS_DICT_ID = {item.id: item.name for item in FILE_STATUS}

ERROR_TYPE = [
    LookupType(1, 'type_error', 'The value provided was of the wrong type. Note that all type errors in a line'
                                ' must be fixed before the rest of the validation logic is applied to that line.'),
    LookupType(2, 'required_error', 'This field is required for all submissions but was not provided in this row.'),
    LookupType(3, 'value_error', 'The value provided was invalid.'),
    LookupType(4, 'read_error', 'Could not parse this record correctly.'),
    LookupType(5, 'write_error', 'Could not write this record into the staging table.'),
    LookupType(6, 'rule_failed', 'A rule failed for this value.'),
    LookupType(7, 'length_error', 'Value was longer than allowed length.'),
    LookupType(8, 'field_format_error', 'Date should follow the YYYYMMDD format.'),
    LookupType(9, 'blank_file_error', 'File does not contain data. For files A and B, this must be addressed prior to'
                                      ' publication/certification. Blank file C does not prevent'
                                      ' publication/certification.')
]
ERROR_TYPE_DICT = {item.name: item.id for item in ERROR_TYPE}

JOB_STATUS = [
    LookupType(1, 'waiting', 'check dependency table'),
    LookupType(2, 'ready', 'can be assigned'),
    LookupType(3, 'running', 'job is currently in progress'),
    LookupType(4, 'finished', 'job is complete'),
    LookupType(5, 'invalid', 'job is invalid'),
    LookupType(6, 'failed', 'job failed to complete')
]
JOB_STATUS_DICT = {item.name: item.id for item in JOB_STATUS}
JOB_STATUS_DICT_ID = {item.id: item.name for item in JOB_STATUS}

JOB_TYPE = [
    LookupType(1, 'file_upload', 'file must be uploaded to S3'),
    LookupType(2, 'csv_record_validation', 'do record level validation and add to staging table'),
    LookupType(4, 'validation', 'new information must be validated')
]
JOB_TYPE_DICT = {item.name: item.id for item in JOB_TYPE}
JOB_TYPE_DICT_ID = {item.id: item.name for item in JOB_TYPE}

PUBLISH_STATUS = [
    LookupType(1, 'unpublished', 'Has not yet been moved to data store'),
    LookupType(2, 'published', 'Has been moved to data store'),
    LookupType(3, 'updated', 'Submission was updated after being published'),
    LookupType(4, 'publishing', 'Submission is being published'),
    LookupType(5, 'reverting', 'Submission is being reverted to certified status')
]
PUBLISH_STATUS_DICT = {item.name: item.id for item in PUBLISH_STATUS}
PUBLISH_STATUS_DICT_ID = {item.id: item.name for item in PUBLISH_STATUS}

FILE_TYPE = [
    LookupFileType(1, 'appropriations', '', 'A', 1, True, Appropriation),
    LookupFileType(2, 'program_activity', '', 'B', 2, True, ObjectClassProgramActivity),
    LookupFileType(3, 'award_financial', '', 'C', 3, True, AwardFinancial),
    LookupFileType(4, 'award', '', 'D2', 4, True, AwardFinancialAssistance),
    LookupFileType(5, 'award_procurement', '', 'D1', 5, True, AwardProcurement),
    LookupFileType(6, 'executive_compensation', '', 'E', None, False, None),
    LookupFileType(7, 'sub_award', '', 'F', None, False, None),
    LookupFileType(8, 'fabs', '', 'FABS', None, False, FABS),
    LookupFileType(9, 'boc_comparison', '', 'BOC', None, False, None)
]
FILE_TYPE_DICT = {item.name: item.id for item in FILE_TYPE}
FILE_TYPE_DICT_ID = {item.id: item.name for item in FILE_TYPE}
FILE_TYPE_DICT_LETTER = {item.id: item.letter for item in FILE_TYPE}
FILE_TYPE_DICT_LETTER_ID = {item.letter: item.id for item in FILE_TYPE}
FILE_TYPE_DICT_LETTER_NAME = {item.letter: item.name for item in FILE_TYPE}
FILE_TYPE_DICT_NAME_LETTER = {item.name: item.letter for item in FILE_TYPE}

SUBMISSION_FILENAMES = {
    'A': 'SubID-{submission_id}_File-A_{FYP}_{raw_filename}_{timestamp}{ext}',
    'B': 'SubID-{submission_id}_File-B_{FYP}_{raw_filename}_{timestamp}{ext}',
    'C': 'SubID-{submission_id}_File-C_{FYP}_{raw_filename}_{timestamp}{ext}',
    'D1': 'SubID-{submission_id}_File-D1_{FYP}_{start}_{end}_{agency_type}_{timestamp}{ext}',
    'D2': 'SubID-{submission_id}_File-D2_{FYP}_{start}_{end}_{agency_type}_{timestamp}{ext}',
    'E': 'SubID-{submission_id}_File-E_{FYP}_{timestamp}.csv',
    'F': 'SubID-{submission_id}_File-F_{FYP}_{timestamp}.csv',
    'FABS': 'SubID-{submission_id}_File-FABS_{raw_filename}_{timestamp}{ext}',
    'FABS_publish': 'SubID-{submission_id}_Published-FABS_{timestamp}.csv',
}
DETACHED_FILENAMES = {
    'A': 'File-A_{FYP}_{timestamp}.csv',
    'BOC': 'GTAS-Comparison-Report_{FYP}_{agency_code}_{timestamp}.csv',
    'D1': 'File-D1_{start}_{end}_{agency_type}_{timestamp}{ext}',
    'D2': 'File-D2_{start}_{end}_{agency_type}_{timestamp}{ext}'
}
REPORT_FILENAMES = {
    'PRE-DAIMS 2.0': {
        'file': 'submission_{submission_id}_{file_type}_{report_type}_report.csv',
        'cross-file': 'submission_{submission_id}_cross_{report_type}{file_type}_{cross_type}.csv'
    },
    'DAIMS 2.0': {
        'file': 'submission_{submission_id}_File_{file_letter}_{file_type}_{report_type}report.csv',
        'cross-file': 'submission_{submission_id}_crossfile_{report_type}'
                      'File_{file_letter}_to_{cross_letter}_{file_type}_{cross_type}.csv',
    },
    'DEV-8325': {
        'file': 'SubID-{submission_id}_File-{file_letter}-{report_type}-report{FYP}.csv',
        'cross-file': 'SubID-{submission_id}_File-{file_letter}-to-{cross_letter}-crossfile-{report_type}-report'
                      '{FYP}.csv',
    }
}

PERMISSION_TYPES = [
    LookupType(1, 'reader', 'This user is allowed to view any submission for their agency'),
    LookupType(2, 'writer', 'This user is allowed to create and edit any submission for their agency'),
    LookupType(3, 'submitter', 'This user is allowed to certify and submit any submission for their agency'),
    LookupType(4, 'editfabs', 'This user is allowed to create and edit any FABS data for their agency'),
    LookupType(5, 'fabs', 'This user is allowed to publish any FABS data for their agency')
]
PERMISSION_TYPE_DICT = {item.name: item.id for item in PERMISSION_TYPES[:3]}
ALL_PERMISSION_TYPES_DICT = {item.name: item.id for item in PERMISSION_TYPES}
PERMISSION_TYPE_DICT_ID = {item.id: item.name for item in PERMISSION_TYPES}
PERMISSION_SHORT_DICT = {item.name[0]: item.id for item in PERMISSION_TYPES}
# These are split into DABS and FABS permissions but having DABS permissions gives read-access to FABS submissions
DABS_PERMISSION_ID_LIST = [item.id for item in PERMISSION_TYPES[:3]]
FABS_PERMISSION_ID_LIST = [item.id for item in PERMISSION_TYPES[3:]]
# These are split into groups between DABS and FABS (not to be confused with just DABS writer/submitter)
WRITER_ID_LIST = [item.id for item in PERMISSION_TYPES[1:]]
SUBMITTER_ID_LIST = [item.id for item in [PERMISSION_TYPES[2], PERMISSION_TYPES[4]]]

FIELD_TYPE = [
    LookupType(1, 'INT', 'integer type'),
    LookupType(2, 'DECIMAL', 'decimal type '),
    LookupType(3, 'BOOLEAN', 'yes/no'),
    LookupType(4, 'STRING', 'string type'),
    LookupType(5, 'LONG', 'long integer'),
    LookupType(6, 'DATE', 'date type')
]
FIELD_TYPE_DICT = {item.name: item.id for item in FIELD_TYPE}
FIELD_TYPE_DICT_ID = {item.id: item.name for item in FIELD_TYPE}

RULE_SEVERITY = [
    LookupType(1, 'warning', 'warning'),
    LookupType(2, 'fatal', 'fatal error')
]
RULE_SEVERITY_DICT = {item.name: item.id for item in RULE_SEVERITY}

RULE_IMPACT = [
    LookupType(1, 'low', 'low'),
    LookupType(2, 'medium', 'medium'),
    LookupType(3, 'high', 'high')
]
RULE_IMPACT_DICT = {item.name: item.id for item in RULE_IMPACT}
RULE_IMPACT_DICT_ID = {item.id: item.name for item in RULE_IMPACT}

SUBMISSION_TYPE = [
    LookupType(1, 'all', 'Warning for all pages'),
    LookupType(2, 'dabs', 'Warning for DABS pages'),
    LookupType(3, 'fabs', 'Warning for FABS pages'),
    LookupType(4, 'login', 'Warning for the login page')
]
SUBMISSION_TYPE_DICT = {item.name: item.id for item in SUBMISSION_TYPE}

ACTION_TYPE = [
    LookupType(1, 'A', 'New'),
    LookupType(2, 'B', 'Continuation'),
    LookupType(3, 'C', 'Revision'),
    LookupType(4, 'D', 'Adjustment to Completed Project'),
    LookupType(4, 'E', 'Aggregate Mixed')
]
ACTION_TYPE_DICT = {item.name: item.desc for item in ACTION_TYPE}

ASSISTANCE_TYPE = [
    LookupType(1, '02', 'block grant (A)'),
    LookupType(2, '03', 'formula grant (A)'),
    LookupType(3, '04', 'project grant (B)'),
    LookupType(4, '05', 'cooperative agreement (B)'),
    LookupType(5, '06', 'direct payment for specified use, as a subsidy or other non-reimbursable direct financial aid '
                        '(C)'),
    LookupType(6, '07', 'direct loan (E)'),
    LookupType(7, '08', 'guaranteed/insured loan (F)'),
    LookupType(8, '09', 'insurance (G)'),
    LookupType(9, '10', 'direct payment with unrestricted use (retirement, pension, veterans benefits, etc.) (D)'),
    LookupType(10, '11', 'other reimbursable, contingent, intangible, or indirect financial assistance'),
]
ASSISTANCE_TYPE_DICT = {item.name: item.desc for item in ASSISTANCE_TYPE}

CORRECTION_DELETE_IND = [
    LookupType(1, 'C', 'Correct an Existing Record'),
    LookupType(2, 'D', 'Delete an Existing Record')
]
CORRECTION_DELETE_IND_DICT = {item.name: item.desc for item in CORRECTION_DELETE_IND}

RECORD_TYPE = [
    LookupType(1, 1, 'Aggregate Record'),
    LookupType(2, 2, 'Non-Aggregate Record'),
    LookupType(3, 3, 'Non-Aggregate Record to an Individual Recipient (PII-Redacted)')
]
RECORD_TYPE_DICT = {item.name: item.desc for item in RECORD_TYPE}

BUSINESS_TYPE = [
    LookupType(1, 'A', 'State Government'),
    LookupType(2, 'B', 'County Government'),
    LookupType(3, 'C', 'City or Township Government'),
    LookupType(4, 'D', 'Special District Government'),
    LookupType(5, 'E', 'Regional Organization'),
    LookupType(6, 'F', 'U.S. Territory or Possession'),
    LookupType(7, 'G', 'Independent School District'),
    LookupType(8, 'H', 'Public/State Controlled Institution of Higher Education'),
    LookupType(9, 'I', 'Indian/Native American Tribal Government (Federally-Recognized)'),
    LookupType(10, 'J', 'Indian/Native American Tribal Government (Other than Federally-Recognized)'),
    LookupType(11, 'K', 'Indian/Native American Tribal Designated Organization'),
    LookupType(12, 'L', 'Public/Indian Housing Authority'),
    LookupType(13, 'M', 'Nonprofit with 501C3 IRS Status (Other than an Institution of Higher Education)'),
    LookupType(14, 'N', 'Nonprofit without 501C3 IRS Status (Other than an Institution of Higher Education)'),
    LookupType(15, 'O', 'Private Institution of Higher Education'),
    LookupType(16, 'P', 'Individual'),
    LookupType(17, 'Q', 'For-Profit Organization (Other than Small Business)'),
    LookupType(18, 'R', 'Small Business'),
    LookupType(19, 'S', 'Hispanic-serving Institution'),
    LookupType(20, 'T', 'Historically Black College or University (HBCU)'),
    LookupType(21, 'U', 'Tribally Controlled College or University (TCCU)'),
    LookupType(22, 'V', 'Alaska Native and Native Hawaiian Serving Institutions'),
    LookupType(23, 'W', 'Non-domestic (non-U.S.) Entity'),
    LookupType(24, 'X', 'Other')
]
BUSINESS_TYPE_DICT = {item.name: item.desc for item in BUSINESS_TYPE}

SAM_BUSINESS_TYPE = [
    LookupType(1, 'A6', 'SBA Certified 8(a), Program Participant'),
    LookupType(2, 'JT', 'SBA Certified 8(a), Joint Venture'),
    LookupType(3, 'XX', 'SBA Certified HUBZone Small Business Concern'),
    LookupType(4, 'A7', 'AbilityOne Non Profit Agency'),
    LookupType(5, '2R', 'U.S. Federal Government'),
    LookupType(6, '2F', 'U.S. State Government'),
    LookupType(7, '12', 'U.S. Local Government'),
    LookupType(8, '3I', 'Tribal Government'),
    LookupType(9, 'CY', 'Foreign Government'),
    LookupType(10, '20', 'Foreign Owned'),
    LookupType(11, '1D', 'Small Agricultural Cooperative'),
    LookupType(12, 'LJ', 'Limited Liability Company'),
    LookupType(13, 'XS', 'Subchapter S Corporation'),
    LookupType(14, 'MF', 'Manufacturer of Goods'),
    LookupType(15, '2X', 'For Profit Organization'),
    LookupType(16, 'A8', 'Non-Profit Organization'),
    LookupType(17, '2U', 'Other Not For Profit Organization'),
    LookupType(18, 'HK', 'Community Development Corporation Owned Firm'),
    LookupType(19, 'A3', 'Labor Surplus Area Firm'),
    LookupType(20, 'A5', 'Veteran Owned Business'),
    LookupType(21, 'QF', 'Service Disabled Veteran Owned Business'),
    LookupType(22, 'A2', 'Woman Owned Business'),
    LookupType(23, '23', 'Minority Owned Business'),
    LookupType(24, 'FR', 'Asian-Pacific American Owned'),
    LookupType(25, 'QZ', 'Subcontinent Asian (Asian-Indian), American Owned'),
    LookupType(26, 'OY', 'Black American Owned'),
    LookupType(27, 'PI', 'Hispanic American Owned'),
    LookupType(28, 'NB', 'Native American Owned'),
    LookupType(29, 'ZZ', 'Other'),
    LookupType(30, '8W', 'Woman Owned Small Business'),
    LookupType(31, '27', 'Self Certified Small Disadvantaged Business'),
    LookupType(32, 'JX', 'Self Certified HUBZone Joint Venture'),
    LookupType(33, '8E', 'Economically Disadvantaged Women-Owned Small Business'),
    LookupType(34, '8C', 'Joint Venture Women-Owned Small Business'),
    LookupType(35, '8D', 'Economically Disadvantaged Joint Venture Women-Owned Small Business'),
    LookupType(36, 'NG', 'Federal Agency'),
    LookupType(37, 'QW', 'Federally Funded Research and Development Center'),
    LookupType(38, 'C8', 'City'),
    LookupType(39, 'C7', 'County'),
    LookupType(40, 'ZR', 'Inter-municipal'),
    LookupType(41, 'MG', 'Local Government Owned'),
    LookupType(42, 'C6', 'Municipality'),
    LookupType(43, 'H6', 'School District'),
    LookupType(44, 'TW', 'Transit Authority'),
    LookupType(45, 'UD', 'Council of Governments'),
    LookupType(46, '8B', 'Housing Authorities Public/Tribal'),
    LookupType(47, '86', 'Interstate Entity'),
    LookupType(48, 'KM', 'Planning Commission'),
    LookupType(49, 'T4', 'Port Authority'),
    LookupType(50, 'H2', 'Community Development Corporation'),
    LookupType(51, '6D', 'Domestic Shelter'),
    LookupType(52, 'M8', 'Educational Institution'),
    LookupType(53, 'G6', '1862 Land Grant College'),
    LookupType(54, 'G7', '1890 Land Grant College'),
    LookupType(55, 'G8', '1994 Land Grant College'),
    LookupType(56, 'HB', 'Historically Black College or University'),
    LookupType(57, '1A', 'Minority Institution'),
    LookupType(58, '1R', 'Private University or College'),
    LookupType(59, 'ZW', 'School of Forestry'),
    LookupType(60, 'GW', 'Hispanic Servicing Institution'),
    LookupType(61, 'OH', 'State Controlled Institution of Higher Learning'),
    LookupType(62, 'HS', 'Tribal College'),
    LookupType(63, 'QU', 'Veterinary College'),
    LookupType(64, 'G3', 'Alaskan Native Servicing Institution'),
    LookupType(65, 'G5', 'Native Hawaiian Servicing Institution'),
    LookupType(66, 'BZ', 'Foundation'),
    LookupType(67, '80', 'Hospital'),
    LookupType(68, 'FY', 'Veterinary Hospital'),
    LookupType(69, 'HQ', 'DOT Certified DBE'),
    LookupType(70, '05', 'Alaskan Native Corporation Owned Firm'),
    LookupType(71, 'OW', 'American Indian Owned'),
    LookupType(72, 'XY', 'Indian Tribe (Federally Recognized),'),
    LookupType(73, '8U', 'Native Hawaiian Organization Owned Firm'),
    LookupType(74, '1B', 'Tribally Owned Firm'),
    LookupType(75, 'FO', 'Township'),
    LookupType(76, 'TR', 'Airport Authority'),
    LookupType(77, 'G9', 'Other Than One of the Proceeding'),
    LookupType(78, '2J', 'Sole Proprietorship'),
    LookupType(79, '2K', 'Partnership or Limited Liability Partnership'),
    LookupType(80, '2L', 'Corporate Entity (Not Tax Exempt),'),
    LookupType(81, '8H', 'Corporate Entity (Tax Exempt),'),
    LookupType(82, '2A', 'U.S. Government Entity'),
    LookupType(83, 'X6', 'International Organization')
]
SAM_BUSINESS_TYPE_DICT = {item.name: item.desc for item in SAM_BUSINESS_TYPE}

BUSINESS_FUNDS_IND = [
    LookupType(1, 'NON', 'Not Recovery Act'),
    LookupType(2, 'REC', 'Recovery Act')
]
BUSINESS_FUNDS_IND_DICT = {item.name: item.desc for item in BUSINESS_FUNDS_IND}

BUSINESS_CATEGORY_FIELDS = ['airport_authority', 'alaskan_native_owned_corpo', 'alaskan_native_servicing_i',
                            'american_indian_owned_busi', 'asian_pacific_american_own', 'black_american_owned_busin',
                            'c1862_land_grant_college', 'c1890_land_grant_college', 'c1994_land_grant_college',
                            'c8a_program_participant', 'city_local_government', 'community_developed_corpor',
                            'community_development_corp', 'contracting_officers_deter', 'corporate_entity_not_tax_e',
                            'corporate_entity_tax_exemp', 'council_of_governments', 'county_local_government',
                            'domestic_or_foreign_entity', 'domestic_shelter', 'dot_certified_disadvantage',
                            'economically_disadvantaged', 'educational_institution', 'emerging_small_business',
                            'federal_agency', 'federally_funded_research', 'for_profit_organization',
                            'foreign_government', 'foreign_owned_and_located', 'foundation',
                            'hispanic_american_owned_bu', 'hispanic_servicing_institu', 'historically_black_college',
                            'historically_underutilized', 'hospital_flag', 'housing_authorities_public',
                            'indian_tribe_federally_rec', 'inter_municipal_local_gove', 'international_organization',
                            'interstate_entity', 'joint_venture_economically', 'joint_venture_women_owned',
                            'labor_surplus_area_firm', 'limited_liability_corporat', 'local_government_owned',
                            'manufacturer_of_goods', 'minority_institution', 'minority_owned_business',
                            'municipality_local_governm', 'native_american_owned_busi', 'native_hawaiian_owned_busi',
                            'native_hawaiian_servicing', 'nonprofit_organization', 'other_minority_owned_busin',
                            'other_not_for_profit_organ', 'partnership_or_limited_lia', 'planning_commission',
                            'port_authority', 'private_university_or_coll', 'sba_certified_8_a_joint_ve',
                            'school_district_local_gove', 'school_of_forestry', 'self_certified_small_disad',
                            'service_disabled_veteran_o', 'small_agricultural_coopera', 'small_disadvantaged_busine',
                            'sole_proprietorship', 'state_controlled_instituti', 'subchapter_s_corporation',
                            'subcontinent_asian_asian_i', 'the_ability_one_program', 'township_local_government',
                            'transit_authority', 'tribal_college', 'tribally_owned_business', 'us_federal_government',
                            'us_government_entity', 'us_local_government', 'us_state_government',
                            'us_tribal_government', 'veteran_owned_business', 'veterinary_college',
                            'veterinary_hospital', 'woman_owned_business', 'women_owned_small_business']

EXTERNAL_DATA_TYPE = [
    LookupType(1, 'usps_download', 'external data load type for downloading zip files'),
    LookupType(2, 'program_activity_upload', 'program activity file loaded into S3'),
    LookupType(3, 'assistance_listing', 'GSA Assistance Listing loaded'),
    LookupType(4, 'agency', 'IAE agency data loaded'),
    LookupType(5, 'tas', 'FRB CARS/TAS data loaded'),
    LookupType(6, 'city', 'USGS city data loaded'),
    LookupType(7, 'congressional_district', 'USPS congressional district data loaded'),
    LookupType(8, 'country_code', 'country code data loaded'),
    LookupType(9, 'county_code', 'USGS county code data loaded'),
    LookupType(10, 'recipient', 'SAM DUNS/UEI data loaded'),
    LookupType(11, 'executive_compensation', 'SAM executive compensation data loaded'),
    LookupType(12, 'fpds', 'FPDS data loaded'),
    LookupType(13, 'gtas', 'FRB gtas/sf-133 data loaded'),
    LookupType(14, 'object_class', 'OMB object class data loaded'),
    LookupType(15, 'office', 'GSA office data loaded'),
    LookupType(16, 'program_activity', 'OMB program activity data loaded'),
    LookupType(17, 'state_code', 'state code data loaded'),
    LookupType(18, 'subaward', 'FSRS subaward data loaded'),
    LookupType(19, 'zip_code', 'USPS zip code data loaded'),
    LookupType(20, 'defc', 'disaster emergency fund code data loaded'),
    LookupType(21, 'failed_tas', 'TAS failing edits data loaded'),
    LookupType(22, 'funding_opportunity_number', 'Funding Opportunity Number data loaded'),
    LookupType(23, 'gtas_boc', 'GTAS BOC data loaded'),
<<<<<<< HEAD
    LookupType(24, 'fabs_extract', 'FABS extract for SAM generated')
=======
    LookupType(24, 'park', 'PARK data loaded'),
    LookupType(25, 'park_upload', 'PARK file loaded into S3')
>>>>>>> 2415077c
]
EXTERNAL_DATA_TYPE_DICT = {item.name: item.id for item in EXTERNAL_DATA_TYPE}<|MERGE_RESOLUTION|>--- conflicted
+++ resolved
@@ -385,11 +385,8 @@
     LookupType(21, 'failed_tas', 'TAS failing edits data loaded'),
     LookupType(22, 'funding_opportunity_number', 'Funding Opportunity Number data loaded'),
     LookupType(23, 'gtas_boc', 'GTAS BOC data loaded'),
-<<<<<<< HEAD
-    LookupType(24, 'fabs_extract', 'FABS extract for SAM generated')
-=======
     LookupType(24, 'park', 'PARK data loaded'),
-    LookupType(25, 'park_upload', 'PARK file loaded into S3')
->>>>>>> 2415077c
+    LookupType(25, 'park_upload', 'PARK file loaded into S3'),
+    LookupType(26, 'fabs_extract', 'FABS extract for SAM generated')
 ]
 EXTERNAL_DATA_TYPE_DICT = {item.name: item.id for item in EXTERNAL_DATA_TYPE}