--- conflicted
+++ resolved
@@ -38,11 +38,7 @@
             return response.json()
 
         @self.jobQueue.task(name='jobQueue.generate_d_file')
-<<<<<<< HEAD
-        def generate_d_file(api_url, file_name, user_id, job_id, interface_holder, timestamped_name, skip_gen=False):
-=======
-        def generate_d_file(api_url, user_id, d_file_id, interface_holder, timestamped_name, isLocal):
->>>>>>> 527f5c52
+        def generate_d_file(api_url, user_id, job_id, interface_holder, timestamped_name, isLocal):
             job_manager = interface_holder().jobDb
 
             try:
@@ -77,23 +73,14 @@
                         writer.write(line)
                     writer.finishBatch()
 
-<<<<<<< HEAD
                 job_manager.markJobStatus(job_id, "finished")
+                return {"message": "Success", "file_name": file_name}
             except Exception as e:
                 # Log the error
                 JsonResponse.error(e,500)
                 job_manager.getJobById(job_id).error_message = str(e)
                 job_manager.markJobStatus(job_id, "failed")
                 job_manager.session.commit()
-=======
-                self.update_d_file_status(job_manager, d_file_id, "finished")
-                return {"message": "Success", "file_name": file_name}
-            except Exception as e:
-                # Log the error
-                JsonResponse.error(e,500)
-                job_manager.setDFileMessage(d_file_id, str(e))
-                self.update_d_file_status(job_manager, d_file_id, "failed")
->>>>>>> 527f5c52
                 raise e
 
         self.enqueue = enqueue
