import re

from collections import OrderedDict
from sqlalchemy import or_, and_, func, values, column
from sqlalchemy.sql.expression import case, literal

from dataactbroker.helpers.filters_helper import tas_agency_filter, tas_exception_filter
from dataactcore.models.domainModels import GTASBOC, TASLookup
from dataactcore.models.lookups import PUBLISH_STATUS_DICT
from dataactcore.models.stagingModels import PublishedObjectClassProgramActivity
from dataactcore.models.jobModels import Submission

fileb_model = PublishedObjectClassProgramActivity
boc_model = GTASBOC

mapping = OrderedDict([
    ('display_tas', ['TAS']),
    ('allocation_transfer_agency', ['AllocationTransferAgencyIdentifier']),
    ('agency_identifier', ['AgencyIdentifier']),
    ('beginning_period_of_availa', ['BeginningPeriodOfAvailability']),
    ('ending_period_of_availabil', ['EndingPeriodOfAvailability']),
    ('availability_type_code', ['AvailabilityTypeCode']),
    ('main_account_code', ['MainAccountCode']),
    ('sub_account_code', ['SubAccountCode']),
    ('object_class', ['ObjectClass']),
    ('by_direct_reimbursable_fun', ['ByDirectReimbursableFundingSource']),
    ('disaster_emergency_fund_code', ['DisasterEmergencyFundCode']),
    ('prior_year_adjustment', ['PriorYearAdjustment']),
    ('begin_end', ['BeginningEndingIndicator']),
    ('reporting_fiscal_year', ['ReportingFiscalYear']),
    ('reporting_fiscal_period', ['ReportingFiscalPeriod']),
    ('ussgl_account_num', ['USSGLAccountNumber']),
    ('dollar_amount_gtas', ['DollarAmountGTAS']),
    ('dollar_amount_broker', ['DollarAmountDataBroker']),
    ('dollar_amount_diff', ['DollarAmountGTASSubDataBroker']),
    ('file_b_rows', ['FileBRows'])
])
db_columns = [key for key in mapping]


def query_data(session, agency_code, period, year):
    """ Request BOC comparison file data

        Args:
            session: DB session
            agency_code: FREC or CGAC code for generation
            period: The period for which to get GTAS data
            year: The year for which to get GTAS data

        Returns:
            The rows using the provided dates for the given agency.
    """
    # Get the submission ID to compare to
    submission_query = session.query(Submission.submission_id). \
        filter_by(reporting_fiscal_year=year, reporting_fiscal_period=period,
                  publish_status_id=PUBLISH_STATUS_DICT['published'])
    if len(agency_code) == 3:
        submission_query = submission_query.filter_by(cgac_code=agency_code)
    else:
        submission_query = submission_query.filter_by(frec_code=agency_code)
    submission_id = submission_query.first().submission_id

    # Get the summed values of file B, so we can ignore PAC/PAN's existence and properly compare to GTAS BOC
    summed_pub_b = sum_published_file_b(session, submission_id)

    # Create the VALUES grouping for a lateral join
    ussgl_vals = ussgl_values(summed_pub_b.c)

    # Create the CTE of only the laterally displayed USSGL values in the given submission
    ussgl_pub_file_b = ussgl_published_file_b_cte(session, ussgl_vals, summed_pub_b.c)

    # Get the summed values of GTAS BOC, so we can ignore PYA's existence and properly compare to file B
    summed_gtas_boc = sum_gtas_boc(session, period, year, agency_code)

    # Filter out any rows that have 0 for both the published file B and GTAS BOC totals
    rows = initial_query(session, ussgl_pub_file_b.c, summed_gtas_boc, period, year).\
        filter(or_(ussgl_pub_file_b.c.dollar_amount != 0,
                   func.coalesce(summed_gtas_boc.c.sum_dollar_amount, 0) != 0))

    return rows


def sum_published_file_b(session, submission_id):
    """ Sums the specified published file B to ignore PAC/PAN. Ignores BOC of 0, 00, 000, or 0000

        Args:
            session: The current DB session
            submission_id: The submission ID of the published file B to get data for

        Returns:
            The specified file B data summed to work with
    """

    summed_b = session.query(
        fileb_model.display_tas,
        fileb_model.allocation_transfer_agency,
        fileb_model.agency_identifier,
        fileb_model.beginning_period_of_availa,
        fileb_model.ending_period_of_availabil,
        fileb_model.availability_type_code,
        fileb_model.main_account_code,
        fileb_model.sub_account_code,
        fileb_model.disaster_emergency_fund_code,
        func.rpad(fileb_model.object_class, 4, '0').label('object_class'),
        fileb_model.by_direct_reimbursable_fun,
        func.coalesce(func.upper(fileb_model.prior_year_adjustment), '').label('prior_year_adjustment'),
        func.sum(fileb_model.ussgl480100_undelivered_or_cpe).label('sum_ussgl480100_undelivered_or_cpe'),
        func.sum(fileb_model.ussgl480100_undelivered_or_fyb).label('sum_ussgl480100_undelivered_or_fyb'),
        func.sum(fileb_model.ussgl480110_reinstated_del_cpe).label('sum_ussgl480110_reinstated_del_cpe'),
        func.sum(fileb_model.ussgl480200_undelivered_or_cpe).label('sum_ussgl480200_undelivered_or_cpe'),
        func.sum(fileb_model.ussgl480200_undelivered_or_fyb).label('sum_ussgl480200_undelivered_or_fyb'),
        func.sum(fileb_model.ussgl483100_undelivered_or_cpe).label('sum_ussgl483100_undelivered_or_cpe'),
        func.sum(fileb_model.ussgl483200_undelivered_or_cpe).label('sum_ussgl483200_undelivered_or_cpe'),
        func.sum(fileb_model.ussgl487100_downward_adjus_cpe).label('sum_ussgl487100_downward_adjus_cpe'),
        func.sum(fileb_model.ussgl487200_downward_adjus_cpe).label('sum_ussgl487200_downward_adjus_cpe'),
        func.sum(fileb_model.ussgl488100_upward_adjustm_cpe).label('sum_ussgl488100_upward_adjustm_cpe'),
        func.sum(fileb_model.ussgl488200_upward_adjustm_cpe).label('sum_ussgl488200_upward_adjustm_cpe'),
        func.sum(fileb_model.ussgl490100_delivered_orde_cpe).label('sum_ussgl490100_delivered_orde_cpe'),
        func.sum(fileb_model.ussgl490100_delivered_orde_fyb).label('sum_ussgl490100_delivered_orde_fyb'),
        func.sum(fileb_model.ussgl490110_reinstated_del_cpe).label('sum_ussgl490110_reinstated_del_cpe'),
        func.sum(fileb_model.ussgl490200_delivered_orde_cpe).label('sum_ussgl490200_delivered_orde_cpe'),
        func.sum(fileb_model.ussgl490800_authority_outl_cpe).label('sum_ussgl490800_authority_outl_cpe'),
        func.sum(fileb_model.ussgl490800_authority_outl_fyb).label('sum_ussgl490800_authority_outl_fyb'),
        func.sum(fileb_model.ussgl493100_delivered_orde_cpe).label('sum_ussgl493100_delivered_orde_cpe'),
        func.sum(fileb_model.ussgl497100_downward_adjus_cpe).label('sum_ussgl497100_downward_adjus_cpe'),
        func.sum(fileb_model.ussgl497200_downward_adjus_cpe).label('sum_ussgl497200_downward_adjus_cpe'),
        func.sum(fileb_model.ussgl498100_upward_adjustm_cpe).label('sum_ussgl498100_upward_adjustm_cpe'),
        func.sum(fileb_model.ussgl498200_upward_adjustm_cpe).label('sum_ussgl498200_upward_adjustm_cpe'),
        func.array_agg(fileb_model.row_number).label('row_numbers')
    ).filter(fileb_model.submission_id == submission_id,
             func.rpad(fileb_model.object_class, 4, '0') != '0000').\
        group_by(fileb_model.display_tas, fileb_model.allocation_transfer_agency, fileb_model.agency_identifier,
                 fileb_model.beginning_period_of_availa, fileb_model.ending_period_of_availabil,
                 fileb_model.availability_type_code, fileb_model.main_account_code, fileb_model.sub_account_code,
                 fileb_model.disaster_emergency_fund_code, func.rpad(fileb_model.object_class, 4, '0'),
                 fileb_model.by_direct_reimbursable_fun,
                 func.coalesce(func.upper(fileb_model.prior_year_adjustment), '')).\
        cte('summed_pub_b')

    return summed_b


def ussgl_values(model):
    """ Create a lateral subquery of VALUES for the USSGLs

        Args:
            model: subquery model to get data from

        Returns:
            A lateral subquery to get data from
    """
    # Create a list of the values we need to pivot on/display from the USSGLs
    ussgl_list = [model.sum_ussgl480100_undelivered_or_cpe, model.sum_ussgl480100_undelivered_or_fyb,
                  model.sum_ussgl480110_reinstated_del_cpe, model.sum_ussgl480200_undelivered_or_cpe,
                  model.sum_ussgl480200_undelivered_or_fyb, model.sum_ussgl483100_undelivered_or_cpe,
                  model.sum_ussgl483200_undelivered_or_cpe, model.sum_ussgl487100_downward_adjus_cpe,
                  model.sum_ussgl487200_downward_adjus_cpe, model.sum_ussgl488100_upward_adjustm_cpe,
                  model.sum_ussgl488200_upward_adjustm_cpe, model.sum_ussgl490100_delivered_orde_cpe,
                  model.sum_ussgl490100_delivered_orde_fyb, model.sum_ussgl490110_reinstated_del_cpe,
                  model.sum_ussgl490200_delivered_orde_cpe, model.sum_ussgl490800_authority_outl_cpe,
                  model.sum_ussgl490800_authority_outl_fyb, model.sum_ussgl493100_delivered_orde_cpe,
                  model.sum_ussgl497100_downward_adjus_cpe, model.sum_ussgl497200_downward_adjus_cpe,
                  model.sum_ussgl498100_upward_adjustm_cpe, model.sum_ussgl498200_upward_adjustm_cpe]
    val_data = []
    for ussgl_val in ussgl_list:
        ussgl_name = ussgl_val.name
        ussgl_num = ussgl_name[9:15]
        begin_end = ussgl_name[-1].upper()
        val_data.append(
            (model.display_tas, model.allocation_transfer_agency, model.agency_identifier,
             model.beginning_period_of_availa, model.ending_period_of_availabil, model.availability_type_code,
             model.main_account_code, model.sub_account_code, model.disaster_emergency_fund_code, model.object_class,
             model.by_direct_reimbursable_fun, model.prior_year_adjustment, begin_end, ussgl_num, ussgl_val,
             model.row_numbers))

    # Create a VALUES subquery. The "lateral" can be explained as: "LATERAL join is like a SQL foreach loop, in which
    # PostgreSQL will iterate over each row in a result set and evaluate a subquery using that row as a parameter"
    # More simply, it allows a subquery in the FROM to refer to the columns of the preceding tables. It can be
    # significantly more efficient than introducing a large number of joins to make a query work
    return values(
        column('display_tas'),
        column('allocation_transfer_agency'),
        column('agency_identifier'),
        column('beginning_period_of_availa'),
        column('ending_period_of_availabil'),
        column('availability_type_code'),
        column('.main_account_code'),
        column('sub_account_code'),
        column('disaster_emergency_fund_code'),
        column('object_class'),
        column('by_direct_reimbursable_fun'),
        column('prior_year_adjustment'),
        column('begin_end_indicator'),
        column('ussgl_account_number'),
        column('dollar_amount'),
        column('row_numbers'),
        name='test'
    ).data(val_data).lateral()


def ussgl_published_file_b_cte(session, ussgl_vals, model):
    """ Creates the CTE to be used in the main query by performing the lateral join on the VALUES and file B

        Args:
            session: The current DB session
            ussgl_vals: The lateral collection of VALUES defined to retrieve for the given file B
            model: subquery model to get data from

        Returns:
            A CTE containing the information relating to file B split up by individual USSGL for the given submission
    """
    ussgl_pub_file_b = session.query(
        model.display_tas,
        model.allocation_transfer_agency,
        model.agency_identifier,
        model.beginning_period_of_availa,
        model.ending_period_of_availabil,
        model.availability_type_code,
        model.main_account_code,
        model.sub_account_code,
        model.disaster_emergency_fund_code,
        model.object_class,
        model.by_direct_reimbursable_fun,
        model.prior_year_adjustment,
        ussgl_vals.c.begin_end_indicator,
        ussgl_vals.c.ussgl_account_number,
        ussgl_vals.c.dollar_amount,
        model.row_numbers
    ).join(ussgl_vals, and_(ussgl_vals.c.display_tas == model.display_tas,
                            ussgl_vals.c.disaster_emergency_fund_code == model.disaster_emergency_fund_code,
                            ussgl_vals.c.object_class == model.object_class,
                            ussgl_vals.c.by_direct_reimbursable_fun == model.by_direct_reimbursable_fun,
                            ussgl_vals.c.prior_year_adjustment == model.prior_year_adjustment)).\
        cte('ussgl_pub_file_b')

    return ussgl_pub_file_b


def sum_gtas_boc(session, period, year, agency_code):
    """ Sums the GTAS BOC data for the given year/period/agency to ignore BOC of 999 or 9999

        Args:
            session: The current DB session
            period: The period for which to get data
            year: the year for which to get data
            agency_code: the agency code to filter by

        Returns:
            A CTE containing the summed data for GTAS BOC for the given year/period
    """
    agency_filters = tas_agency_filter(session, agency_code, TASLookup)
    exists_query = session.query(TASLookup).filter(TASLookup.display_tas == boc_model.display_tas,
<<<<<<< HEAD
                                                   or_(*agency_filters))
    exists_query = tas_exception_filter(exists_query, agency_code, TASLookup, 'ignore').exists()
    ussgl_list = ['480100', '480110', '480200', '483100', '483200', '487100', '487200', '488100', '488200', '490100',
                  '490110', '490200', '490800', '490800', '493100', '497100', '497200', '498100', '498200']
=======
                                                   or_(*agency_filters)).exists()
    ussgl_list = list(set([re.findall(r'ussgl(\d+)_.*', col.name)[0] for col in fileb_model.__table__.columns if
                           col.name.startswith('ussgl')]))
>>>>>>> 7548938c
    sum_boc = session.query(
        boc_model.display_tas,
        boc_model.allocation_transfer_agency,
        boc_model.agency_identifier,
        boc_model.beginning_period_of_availa,
        boc_model.ending_period_of_availabil,
        boc_model.availability_type_code,
        boc_model.main_account_code,
        boc_model.sub_account_code,
        boc_model.disaster_emergency_fund_code,
        boc_model.budget_object_class,
        boc_model.reimbursable_flag,
        boc_model.begin_end,
        func.coalesce(func.upper(boc_model.prior_year_adjustment_code), '').label('prior_year_adjustment'),
        boc_model.ussgl_number,
        func.sum(boc_model.dollar_amount * case([(boc_model.debit_credit == 'D', 1)], else_=-1)).
        label('sum_dollar_amount')
    ).filter(boc_model.fiscal_year == year, boc_model.period == period,
             func.coalesce(func.rpad(boc_model.budget_object_class, 4, '9'), '') != '9999',
             boc_model.ussgl_number.in_(ussgl_list), exists_query).\
        group_by(boc_model.display_tas, boc_model.allocation_transfer_agency, boc_model.agency_identifier,
                 boc_model.beginning_period_of_availa, boc_model.ending_period_of_availabil,
                 boc_model.availability_type_code, boc_model.main_account_code, boc_model.sub_account_code,
                 boc_model.disaster_emergency_fund_code, boc_model.budget_object_class,
                 boc_model.reimbursable_flag, boc_model.begin_end, boc_model.ussgl_number,
                 func.coalesce(func.upper(boc_model.prior_year_adjustment_code), '')).\
        cte('summed_gtas_boc')
    return sum_boc


def initial_query(session, model, summed_boc_model, period, year):
    """ Creates the initial query for BOC files.

        Args:
            session: The current DB session
            model: subquery model to get data from
            summed_boc_model: subquery model of the BOC data summed together
            period: period to display in the file
            year: year to display in the file

        Returns:
            The base query.
    """
    return session.query(
        func.coalesce(model.display_tas, summed_boc_model.c.display_tas).label('display_tas'),
        func.coalesce(model.allocation_transfer_agency,
                      summed_boc_model.c.allocation_transfer_agency).label('allocation_transfer_agency'),
        func.coalesce(model.agency_identifier, summed_boc_model.c.agency_identifier).label('agency_identifier'),
        func.coalesce(model.beginning_period_of_availa,
                      summed_boc_model.c.beginning_period_of_availa).label('beginning_period_of_availa'),
        func.coalesce(model.ending_period_of_availabil,
                      summed_boc_model.c.ending_period_of_availabil).label('ending_period_of_availabil'),
        func.coalesce(model.availability_type_code,
                      summed_boc_model.c.availability_type_code).label('availability_type_code'),
        func.coalesce(model.main_account_code, summed_boc_model.c.main_account_code).label('main_account_code'),
        func.coalesce(model.sub_account_code, summed_boc_model.c.sub_account_code).label('sub_account_code'),
        func.coalesce(model.object_class, summed_boc_model.c.budget_object_class).label('object_class'),
        func.coalesce(model.by_direct_reimbursable_fun,
                      summed_boc_model.c.reimbursable_flag).label('by_direct_reimbursable_fun'),
        func.coalesce(model.disaster_emergency_fund_code,
                      summed_boc_model.c.disaster_emergency_fund_code).label('disaster_emergency_fund_code'),
        func.coalesce(model.prior_year_adjustment,
                      summed_boc_model.c.prior_year_adjustment).label('prior_year_adjustment'),
        func.coalesce(model.begin_end_indicator, summed_boc_model.c.begin_end).label('begin_end'),
        literal(year).label('reporting_fiscal_year'),
        literal(period).label('reporting_fiscal_period'),
        func.coalesce(model.ussgl_account_number, summed_boc_model.c.ussgl_number).label('ussgl_account_num'),
        func.coalesce(summed_boc_model.c.sum_dollar_amount, 0).label('dollar_amount_gtas'),
        func.coalesce(model.dollar_amount, 0).label('dollar_amount_broker'),
        (func.coalesce(summed_boc_model.c.sum_dollar_amount, 0) - func.coalesce(model.dollar_amount, 0)).
        label('dollar_amount_diff'),
        model.row_numbers.label('file_b_rows')
    ).join(summed_boc_model,
           and_(model.display_tas == summed_boc_model.c.display_tas,
                model.disaster_emergency_fund_code == summed_boc_model.c.disaster_emergency_fund_code,
                model.object_class == summed_boc_model.c.budget_object_class,
                model.by_direct_reimbursable_fun == summed_boc_model.c.reimbursable_flag,
                model.begin_end_indicator == summed_boc_model.c.begin_end,
                model.ussgl_account_number == summed_boc_model.c.ussgl_number,
                model.prior_year_adjustment == summed_boc_model.c.prior_year_adjustment),
           full=True)<|MERGE_RESOLUTION|>--- conflicted
+++ resolved
@@ -250,16 +250,11 @@
     """
     agency_filters = tas_agency_filter(session, agency_code, TASLookup)
     exists_query = session.query(TASLookup).filter(TASLookup.display_tas == boc_model.display_tas,
-<<<<<<< HEAD
                                                    or_(*agency_filters))
     exists_query = tas_exception_filter(exists_query, agency_code, TASLookup, 'ignore').exists()
-    ussgl_list = ['480100', '480110', '480200', '483100', '483200', '487100', '487200', '488100', '488200', '490100',
-                  '490110', '490200', '490800', '490800', '493100', '497100', '497200', '498100', '498200']
-=======
-                                                   or_(*agency_filters)).exists()
     ussgl_list = list(set([re.findall(r'ussgl(\d+)_.*', col.name)[0] for col in fileb_model.__table__.columns if
                            col.name.startswith('ussgl')]))
->>>>>>> 7548938c
+
     sum_boc = session.query(
         boc_model.display_tas,
         boc_model.allocation_transfer_agency,
